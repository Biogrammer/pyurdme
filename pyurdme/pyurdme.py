# pylint: disable-msg=C0301
# pylint: disable-msg=C0103

import os
import re
import shutil
import subprocess
import sys
import tempfile
import types
import warnings
import copy

import numpy
import scipy.io
import scipy.sparse

from model import *

import inspect

try:
    # This is only needed if we are running in an Ipython Notebook
    import IPython.display
except:
    pass

try:
    import h5py
except:
    raise Exception("PyURDME requires h5py.")

try:
    import dolfin
    dolfin.parameters["linear_algebra_backend"] = "uBLAS"
except:
    raise Exception("PyURDME requires FeniCS/Dolfin.")

import pickle
import json

# Set log level to report only errors or worse
dolfin.set_log_level(dolfin.ERROR)

class URDMEModel(Model):
    """
        An URDME Model extends Model with spatial information and methods to create URDME solver input.
        TODO: Documentiation.
    """

    def __init__(self, name=""):
        Model.__init__(self, name)

        # Currently not used
        self.geometry = None
        #
        self.sd = []
        self.sd_initialized=False

        self.mesh = None
        self.xmesh = None
        self.stiffness_matrices = None
        self.mass_matrices = None
        
        # subdomins is a list of MeshFunctions with subdomain marker information
        self.subdomains = OrderedDict()

        # This dictionary hold information about the subdomains each species is active on
        self.species_to_subdomains = {}
        self.tspan = None

        # URDMEDataFunction objects to construct the data vector.
        self.listOfDataFunctions = []

        # Volume of each voxel in the dolfin dof ordering (not vetex ordering).
        self.dofvol = None

    def __getstate__(self):
        """ Used by pickle to get state when pickling. Because we
            have Swig wrappers to extension modules, we need to remove some instance variables
            for the object to pickle. """

        #  Filter out any instance variable that is not picklable...
        state = {}
        for key, item in self.__dict__.items():
            if key == "subdomains":
                sddict = OrderedDict()
                for sdkey, sd_func in item.items():
                    tmpfile = tempfile.NamedTemporaryFile(suffix=".xml")
                    dolfin.File(tmpfile.name) << sd_func
                    tmpfile.seek(0)
                    sddict[sdkey] = tmpfile.read()
                    tmpfile.close()
                    
                state[key] = sddict
            elif key in ["stiffness_matrices","mass_matrices","xmesh"]:
                state[key] = None
            else:
                state[key] = item
    

        return state

    def __setstate__(self, state):
        """ Used by pickle to set state when unpickling. """

        self.__dict__ = state
<<<<<<< HEAD
        #self.__dict__["mesh"] = pickle.loads(self.__dict__["mesh"])
=======

        if 'mesh' in state:
            # Recreate the mesh
            try:
                fd = tempfile.NamedTemporaryFile(suffix=".xml")
                fdname = fd.name
                fd.write(state['mesh']['data'])
                fd.seek(0)
                mesh = URDMEMesh.read_dolfin_mesh(fdname)
                fd.close()
                if 'constrained_domain' in state['mesh']:
                    # Black magic to match that in __getstate__
                    cdd = state['mesh']['constrained_domain']
                    compiled_class = compile(cdd['source'], 'pyurdme.mesh.constrained_domain', 'exec')
                    eval(compiled_class)
                    compiled_object = eval("{0}()".format(cdd['name']))
                    for k,v in cdd['dict'].iteritems():
                        compiled_object.__dict__[k] = v
                    mesh.constrained_domain = compiled_object
                if 'num_dof_voxels' in state['mesh']:
                    mesh.num_dof_voxels = state['mesh']['num_dof_voxels']
                mesh.init(2, 0)
                self.__dict__['mesh'] = mesh
            except Exception as e:
                print "Error unpickling model, could not recreate the mesh."
                raise e
>>>>>>> f313f2fe

        if 'subdomains' in state:
            # Recreate the subdomain functions
            try:
                sddict = OrderedDict()
                for sdkey, sd_func_str in state["subdomains"].items():
                    fd = tempfile.NamedTemporaryFile(suffix=".xml")
                    fdname = fd.name
                    fd.write(sd_func_str)
                    fd.seek(0)
                    fd_in = dolfin.File(fdname)
                    func = dolfin.MeshFunction("size_t", self.__dict__["mesh"])
                    fd_in >> func
                    sddict[sdkey] = func
                    fd.close()
                self.__dict__["subdomains"] = sddict
            except Exception as e:
                raise Exception("Error unpickling model, could not recreate the subdomain functions"+str(e))
    
        self.create_extended_mesh()

    def add_data_function(self, data_function):
        """ Add a URDMEDataFunction object to this object. """
        if isinstance(data_function, URDMEDataFunction):
            self.listOfDataFunctions.append(data_function)
        else:
            raise Exception("data_function not of type URDMEDataFunction")

    def __initialize_species_map(self):
        i = 0
        self.species_map = {}
        for S in self.listOfSpecies:
            self.species_map[S] = i
            i = i + 1

    def get_species_map(self):
        """ Get the species map, name to index. """
        if not hasattr(self, 'species_map'):
            self.__initialize_species_map()

        return self.species_map

    def add_subdomain(self, subdomain):
        if not subdomain.dim() in self.subdomains.keys():
            self.subdomains[subdomain.dim()] = subdomain
        else:
            raise ModelException("Failed to add subdomain function of dim "+str(subdomain.dim())+". Only one subdomain function of a given dimension is allowed.")

    def _subdomains_to_threejs(self, subdomains={1:'blue'}):
        """ Export threejs code to plot the mesh with edges colored for the listed subdomains.
            Input is a dictionary with subdomain index:color pairs, output is a single json three.js mesh
            with the subdomains colored according to the input colors. """
        sd = self.get_subdomain_vector()
        print sd
        c = ['black']*len(sd)
        
        for i,s in enumerate(sd):
            try:
                c[i] = subdomains[int(s)]
            except KeyError:
                pass

        jsondoc = self.mesh.export_to_three_js(colors = c)
        return jsondoc
    
    def _subdomains_to_html(self, filename, sd=1):
        sd = self.get_subdomain_vector()
        c = _compute_colors(sd)
        self.mesh._ipython_display_(filename, colors=c)


    
    def create_stoichiometric_matrix(self):
        """ Generate a stoichiometric matrix in sparse CSC format. """

        if not hasattr(self, 'species_map'):
            self.__initialize_species_map()
        if self.get_num_reactions() > 0:
            ND = numpy.zeros((self.get_num_species(), self.get_num_reactions()))
            for i, r in enumerate(self.listOfReactions):
                R = self.listOfReactions[r]
                reactants = R.reactants
                products  = R.products

                for s in reactants:
                    ND[self.species_map[s], i] -= reactants[s]
                for s in products:
                    ND[self.species_map[s], i] += products[s]

            N = scipy.sparse.csc_matrix(ND)
        else:
            N = numpy.zeros((self.get_num_species(), self.get_num_reactions()))

        return N

    def create_dependency_graph(self):
        """ Construct the sparse dependency graph. """
        # We cannot safely generate a dependency graph (without attempting to analyze the propensity string itself)
        # if the model contains custom propensities.
        mass_action_model = True
        for name,reaction in self.listOfReactions.items():
            if not reaction.massaction:
                GF = numpy.ones((self.get_num_reactions(), self.get_num_reactions() + self.get_num_species()))
                mass_action_model = False
    
        if mass_action_model:
            GF = numpy.zeros((self.get_num_reactions(), self.get_num_reactions() + self.get_num_species()))
            species_map = self.get_species_map()
            
            involved_species = []
            reactants = []
            for name, reaction in self.listOfReactions.items():
                temp = []
                temp2 = []
                for s in reaction.reactants:
                    temp.append(species_map[s])
                    temp2.append(species_map[s])
                for s in reaction.products:
                    temp.append(species_map[s])
                involved_species.append(temp)
                reactants.append(temp2)
                    
            species_to_reactions = []
            for species in self.listOfSpecies:
                temp = []
                for j,x in enumerate(reactants):
                    if species_map[species] in x:
                        temp.append(j)
                species_to_reactions.append(temp)
            

            reaction_to_reaction = []
            for name, reaction in self.listOfReactions.items():
                temp = []
                for s in reaction.reactants:
                    if species_to_reactions[species_map[s]] not in temp:
                        temp = temp+species_to_reactions[species_map[s]]
                
                for s in reaction.products:
                    if species_to_reactions[species_map[s]] not in temp:
                        temp = temp+ species_to_reactions[species_map[s]]
                
                temp = list(set(temp))
                reaction_to_reaction.append(temp)
            
            # Populate G
            for j, spec in enumerate(species_to_reactions):
                for s in spec:
                    GF[s,j] = 1
            
            for i,reac in enumerate(reaction_to_reaction):
                for r in reac:
                    GF[r,self.get_num_species()+i] = 1

                
        try:
            G = scipy.sparse.csc_matrix(GF)
        except Exception as e:
            G = GF

        return G


    def timespan(self, tspan):
        """ Set the time span of simulation. """
        self.tspan = tspan


    def _initialize_default_subdomain(self):
        """" Create a default subdomain function. The default is all voxels belong
             to subdomain 1.
        """

        subdomain = dolfin.MeshFunction("size_t", self.mesh, self.mesh.topology().dim()-1)
        subdomain.set_all(1)
        self.add_subdomain(subdomain)

    def _initialize_species_to_subdomains(self):
        """ Initialize the species mapping to subdomains. The default
            is that a species is active in all the defined subdomains.
        """

        # If no subdomain function has been set by the user,
        # we need to create a default subdomain here.
        if not self.subdomains:
            self._initialize_default_subdomain()

        # The unique elements of the subdomain MeshFunctions
        sds = []
        for dim, subdomain in self.subdomains.items():
            sds = sds + list(numpy.unique(subdomain.array()).flatten())
        sds = numpy.unique(sds)
        sds = list(sds)

        # This explicit typecast is necessary for UFL not to choke on the subdomain ids.
        for i, sd in enumerate(sds):
            sds[i] = int(sd)

        # This conversion is necessary for UFL not to choke on the subdomain ids.
        for i, sd in enumerate(sds):
            sds[i] = int(sd)
        try:
            sds.remove(0)
        except Exception:
            pass

        # If a species is not present as key in the species_to_subdomain mapping,
        # we label it as active in all subdomains
        for spec_name in self.listOfSpecies:
            species = self.listOfSpecies[spec_name]
            if species not in self.species_to_subdomains.keys():
                self.species_to_subdomains[species] = sds


    def restrict(self, species, subdomains):
        """ Restrict the diffusion of a species to a subdomain. """
        self.species_to_subdomains[species] = subdomains



    def set_subdomain_vector(self, sd):
        """ Explicitly set the subdomain vector from an array. """
        self.sd = sd
        self.sd_initialized = True
    
    def get_subdomain_vector(self, subdomains={}):
        """ Create the 'sd' vector. 'subdomains' is a dolfin FacetFunction,
            and if no subdomain input is specified, they voxels default to
            subdomain 1. """
        if self.sd_initialized:
            return self.sd
        
        
        # We need to make sure that the highest dimension is applied
        # first, otherwise the cell level will overwrite all markings
        # applied on boundaries.

        if not hasattr(self,'xmesh'):
            self.create_extended_mesh()

        self.mesh.init()

        # TODO: Support arbitrary sd-numbers and more than one subdomain
        sd = numpy.zeros(self.mesh.get_num_voxels())
        
        if subdomains == {}:
            self.sd = sd
        else:
            for dim, subdomain in subdomains.items():
                if dim == 0:
                    # If we define subdomains on vertex, ONLY use those.
                    # Then it is a direct copy to the sd
                    for ndx,val in enumerate(subdomain):
                        sd[ndx] = val
                    break
                else:
                    # Map all facet labels to vertex labels
                    tovertex = self.mesh.topology()(dim, 0)
                    for i in range(subdomain.size()):
                        for vtx in tovertex(i):
                            if subdomain[i] != 0: # TODO: Temporary hack to fix issue with Gmesh facet_region files.
                                sd[vtx] = subdomain[i]

        self.sd = sd
        self.sd_initialized = True
        return self.sd

    def initialize_initial_condition(self):
        """ Create all-zeros inital condition matrix. """
        ns = self.get_num_species()
        if self.xmesh == None:
            self.create_extended_mesh()
        nv = self.mesh.get_num_voxels()
        self.u0 = numpy.zeros((ns, nv))

    def create_extended_mesh(self):
        """ Extend the primary mesh with information about the degrees of freedom. """

        xmesh = URDMEXmesh()
        # Construct a species map (dict mapping model species name to an integer index)
        species_map = self.get_species_map()
        # Initialize the function spaces and dof maps.
        for spec in self.listOfSpecies:
            species = self.listOfSpecies[spec]
            spec_name = species.name
            spec_index = species_map[spec_name]
            xmesh.function_space[spec_name] = self.mesh.get_function_space()
            xmesh.vertex_to_dof_map[spec_name] = dolfin.vertex_to_dof_map(xmesh.function_space[spec_name])
            xmesh.vertex_to_dof_map[spec_name] = len(self.listOfSpecies) * xmesh.vertex_to_dof_map[spec_name] + spec_index
            xmesh.dof_to_vertex_map[spec_name] = dolfin.dof_to_vertex_map(xmesh.function_space[spec_name])
    

        xmesh.vertex = self.mesh.coordinates()
        self.xmesh = xmesh


    # Some utility routines to set initial conditions
    def set_initial_condition_scatter(self, spec_init, subdomains=None):
        """ Scatter an initial number of molecules over the voxels in a subdomain. """

        if not hasattr(self,"u0"):
            self.initialize_initial_condition()

        if not hasattr(self, 'xmesh'):
            self.create_extended_mesh()

        self._initialize_species_to_subdomains()

        self.get_subdomain_vector(self.subdomains)

        for species in spec_init:

            if subdomains is None:
                subdomains = self.species_to_subdomains[species]

            spec_name = species.name
            num_spec = spec_init[species]
            species_map = self.get_species_map()
            specindx = species_map[spec_name]

            sd = self.sd
            table = []
            for i, ind in enumerate(sd):
                if ind in subdomains:
                    table.append(i)

            ltab = len(table)
            if ltab == 0:
                raise ModelException("set_initial_condition_scatter: No voxel in the given subdomains "+str(subdomains)+", check subdomain marking.")

            for mol in range(num_spec):
                vtx = numpy.random.randint(0, ltab)
                ind = table[vtx]
                self.u0[specindx, ind] += 1

    def set_initial_condition_distribute_uniformly(self, spec_init, subdomains=None):
        """ Place the same number of molecules of the species in each voxel. """
        if not hasattr(self, "u0"):
            self.initialize_initial_condition()

        if not hasattr(self, 'xmesh'):
            self.create_extended_mesh()

        self._initialize_species_to_subdomains()

        species_map = self.get_species_map()
        num_voxels = self.mesh.get_num_voxels()
        for spec in spec_init:
            if subdomains is None:
                subdomains = self.species_to_subdomains[spec]
            spec_name = spec.name
            num_spec = spec_init[spec]
            specindx = species_map[spec_name]
            for ndx in range(num_voxels):
                if self.sd[ndx] in subdomains:
                    self.u0[specindx, ndx] = num_spec
    
    
    def set_initial_condition_place_near(self, spec_init, point=None):
        """ Place all molecules of kind species in the voxel nearest a given point. """

        if not hasattr(self, "u0"):
            self.initialize_initial_condition()

        if not hasattr(self, 'xmesh'):
            self.create_extended_mesh()

#coords = self.mesh.get_voxels()
#        shape = coords.shape
#        print "Coord shapes", shape

        for spec in spec_init:
            spec_name = spec.name
            num_spec = spec_init[spec]

            # Find the voxel with center (vertex) nearest to the point
            #reppoint = numpy.tile(point, (shape[0], 1))
            #dist = numpy.sqrt(numpy.sum((coords-reppoint)**2, axis=1))
            #ix = numpy.argmin(dist)
            ix = self.mesh.closest_vertex(point)
            species_map = self.get_species_map()
            specindx = species_map[spec_name]
            #dofind = self.xmesh.vertex_to_dof_map[spec_name][ix]
            #ix = (dofind - specindx) / len(species_map)
            self.u0[specindx, ix] = num_spec



    def create_system_matrix(self):
        """ Create the system (diffusion) matrix for input to the URDME solvers. The matrix
            is built by concatenating the individually assembled matrices for each of the species,
            and multiplying with the lumped mass matrix (which define the volume of the voxels).

            Negative off-diagonal elements in the matrix are set to zero, and the diagonal is renormalized
            in order to assure that the returned matrix is a Markov transition matrix.

            Returns a dictionary containing the volumes of the subvolumes, the system diffusion matrix
            and the fraction of the mass of the negative off-diagonal elements that has been filtered out.

            """
        
        import time

        # Check if the individual stiffness and mass matrices (per species) have been assembled, otherwise assemble them.
        if self.stiffness_matrices is not None and self.mass_matrices is not None:
            stiffness_matrices = self.stiffness_matrices
            mass_matrices = self.mass_matrices
        else:
            if self.mesh is None:
                raise ModelException("This model has no mesh, can not create system matrix.")
            matrices = self.assemble()
            self.stiffness_matrices = matrices['K']
            self.mass_matrices = matrices['M']
            stiffness_matrices = self.stiffness_matrices
            mass_matrices = self.mass_matrices

        # Make a dok matrix of dimension (Ndofs,Ndofs) for easier manipulatio
        i = 1
        Mspecies = len(self.listOfSpecies)
        if Mspecies == 0:
            raise ModelException("The model has no species, can not create system matrix.")
        # Use dolfin 'dof' number of voxels, not the number of verticies
        Nvoxels = self.mesh.get_num_dof_voxels()
        Ndofs = Nvoxels*Mspecies

        # Create the volume vector by lumping the mass matrices
        vol = numpy.zeros((Ndofs, 1))
        spec = 0

        xmesh = self.xmesh
        
        for species, M in mass_matrices.iteritems():

            #dof2vtx = xmesh.dof_to_vertex_map[species]
            rows, cols, vals = M.data()
            SM = scipy.sparse.csr_matrix((vals, cols, rows))
            vols = SM.sum(axis=1)
            
            spec = self.species_map[species]
            for j in range(len(vols)):
                #vx = dof2vtx[j]  # need to use dof ordering
                vx = j
                dof = Mspecies*vx+spec
                vol[dof, 0] = vols[j]

        # This is necessary in order for the array to have the right dimension (Ndofs,1)
        vol = vol.flatten()

        # Assemble one big matrix from the indiviudal stiffness matrices. Multiply by the inverse of
        # the lumped mass matrix, filter out any entries with the wrong sign and renormalize the columns.
        spec = 0
        positive_mass = 0.0
        total_mass = 0.0


        sd = self.get_subdomain_vector(self.subdomains)
        sd_vec_dof = numpy.zeros(self.mesh.get_num_dof_voxels())
        vertex_to_dof = dolfin.vertex_to_dof_map(self.mesh.get_function_space())
        for ndx, sd_val in enumerate(sd):
            sd_vec_dof[vertex_to_dof[ndx]] = sd_val
        sd = sd_vec_dof
        
        tic  = time.time()
        # If a volume is zero, we need to set it to 1.
        vi = vol+(vol<=0.0)

        S = scipy.sparse.dok_matrix((Ndofs, Ndofs))


        keys = []
        values = []

        for species, K in stiffness_matrices.iteritems():

            rows, cols, vals = K.data()
            
            # Filter the matrix: get rid of all elements < 0 (inlcuding the diagonal)
            vals *= vals<0
            Kcrs = scipy.sparse.csr_matrix((vals, cols, rows))
            
            sdmap  = self.species_to_subdomains[self.listOfSpecies[species]]
            
            # Filter the matrix: get rid of all elements < 0 (inlcuding the diagonal)
            Kdok = Kcrs.todok()


            for ind, val in Kdok.iteritems():

                ir = ind[0]
                ij = ind[1]

                # Check if this is an edge that the species should diffuse along,
                # if not, set the diffusion coefficient along this edge to zero. This is
                # equivalent to how boundary species are handled in the current Matlab interface.
                if sd[ir] not in sdmap:
                    val = 0.0

                S[Mspecies*ir+spec, Mspecies*ij+spec] = -val/vi[Mspecies*ij+spec]

            spec = spec + 1

        sumcol = S.tocsr().sum(axis=0)
        S.setdiag(-numpy.array(sumcol).flatten())
        
        D = S.tocsc()
        
        if total_mass == 0.0:
            return {'vol':vol, 'D':D, 'relative_positive_mass':None}
        else:
            return {'vol':vol, 'D':D, 'relative_positive_mass':positive_mass/total_mass}
                

    def validate(self, urdme_solver_data):
        """ Validate the model data structures.

            validate should be called prior to writing the model to the solver input file,
            since the solvers themselves do very limited error checking of the input.

        """

        for spec_name, species in self.listOfSpecies.items():
            if 0 in self.species_to_subdomains[species]:
                raise ModelException("Subdomain number 0 is reserved. Please check your model.")

        # Check that all the columns of the system matrix sums to zero (or close to zero). If not, it does
        # not define a Markov process and the solvers might segfault or produce erraneous results.
        colsum = numpy.abs(urdme_solver_data['D'].sum(axis=0))
        colsum = colsum.flatten()
        maxcolsum = numpy.argmax(colsum)
        if colsum[0,maxcolsum] > 1e-10:
            D = urdme_solver_data["D"]
            raise InvalidSystemMatrixException("Invalid diffusion matrix. The sum of the columns does not sum to zero. " + str(maxcolsum) + str(colsum[0,maxcolsum]))

    def create_connectivity_matrix(self):
        """ Assemble a connectivity matrix in CCS format. """
        
        fs = self.mesh.get_function_space()
        trial_function = dolfin.TrialFunction(fs)
        test_function = dolfin.TestFunction(fs)
        a_K = -1*dolfin.inner(dolfin.nabla_grad(trial_function), dolfin.nabla_grad(test_function)) * dolfin.dx
        K = dolfin.assemble(a_K)
        rows, cols, vals = K.data()
        Kcrs = scipy.sparse.csc_matrix((vals, cols, rows))
        return Kcrs

    def get_solver_datastructure(self):
        """ Return the datastructures needed by the URDME solvers.

           get_solver_datastructure() creates and populates a dictionary, urdme_solver_data,
           containing the mandatory input data structures of the core NSM solver in URDME
           that is derived from the model. The data strucyures are

           D    - the Diffusion matrix
           N    - the stochiometry matrix
           G    - the dependency graph
           vol  - the volume vector
           sd   - the subdomain vector
           data - the data vector
           u0   - the intial condition

           This data is also returned, unlike in the Matlab URDME interface

           p - the vertex coordinates
           K - a (Nvoxel x Nvoxel) connectivity matrix

        """
        urdme_solver_data = {}
        num_species = self.get_num_species()

        # Stoichimetric matrix
        N = self.create_stoichiometric_matrix()
        urdme_solver_data['N'] = N
        # Dependency Graph
        G = self.create_dependency_graph()
        urdme_solver_data['G']  = G

        # Volume vector
        result =  self.create_system_matrix()
        vol = result['vol']
        urdme_solver_data['dofvolumes'] = vol

        #TODO: Make use of all dofs values, requires modification of CORE URDME...
        self.dofvol = vol[::len(self.listOfSpecies)]
        urdme_solver_data['vol'] = self.dofvol
        
        D = result['D']
        urdme_solver_data['D'] = D
        
        #
        num_dofvox = self.dofvol.shape[0]

        # Get vertex to dof ordering
        vertex_to_dof = dolfin.vertex_to_dof_map(self.mesh.get_function_space())
        dof_to_vertex = dolfin.dof_to_vertex_map(self.mesh.get_function_space())
        
        vertex_to_dof_to_vertex = dof_to_vertex[vertex_to_dof]
        
        # Subdomain vector
        # convert to dof ordering
        sd_vec_dof = numpy.zeros(num_dofvox)
        for ndx, sd_val in enumerate(self.get_subdomain_vector(self.subdomains)):
            sd_vec_dof[vertex_to_dof[ndx]] = sd_val
        urdme_solver_data['sd'] = sd_vec_dof
        
        # Data vector. If not present in model, it defaults to a vector with all elements zero.
        # convert to dof ordering
        data = numpy.zeros((1, num_dofvox))
        if len(self.listOfDataFunctions) > 0:
            data = numpy.zeros((len(self.listOfDataFunctions), num_dofvox))
            coords = self.mesh.coordinates()
            for ndf, df in enumerate(self.listOfDataFunctions):
                for ndx in range(len(coords)):
                    vox_coords = numpy.zeros(3)
                    for cndx in range(len(coords[ndx])):
                        vox_coords[cndx] = coords[ndx][cndx]
                    data[ndf][vertex_to_dof[ndx]] = df.map(vox_coords)
            
        urdme_solver_data['data'] = data

        if not hasattr(self,'u0'):
            self.initialize_initial_condition()

        # Initial Conditions, convert to dof ordering
        u0_dof = numpy.zeros((num_species, num_dofvox))
        for vox_ndx in range(self.mesh.get_num_voxels()):
            dof_ndx = vertex_to_dof[vox_ndx]
            # With periodic BCs the same dof_ndx voxel will get written to twice
            # which may overwrite the value.  We need to check for this case.
            if vertex_to_dof_to_vertex[vox_ndx] != vox_ndx:
                vox_ndx2 = vertex_to_dof_to_vertex[vox_ndx]
                for cndx in range(num_species):
                    if self.u0[cndx, vox_ndx] == 0 or self.u0[cndx, vox_ndx] == self.u0[cndx, vox_ndx2]:
                        u0_dof[cndx, dof_ndx] = self.u0[cndx, vox_ndx]
                    elif self.u0[cndx, vox_ndx2] == 0 and vox_ndx < vox_ndx2:
                        self.u0[cndx, vox_ndx2] = self.u0[cndx, vox_ndx]
                    elif self.u0[cndx, vox_ndx2] == 0 and vox_ndx > vox_ndx2:
                        u0_dof[cndx, dof_ndx] = self.u0[cndx, vox_ndx]
                    else:
                        sys.stderr.write("Warning: the initial condition for species {0} in voxel {1} will be discarded due to periodic boundary conditions.\n".format(self.listOfSpecies.keys()[cndx], vox_ndx))
            else:
                for cndx in range(num_species):
                    u0_dof[cndx, dof_ndx] = self.u0[cndx, vox_ndx]
        urdme_solver_data['u0'] = u0_dof

        tspan = numpy.asarray(self.tspan, dtype=numpy.float)
        urdme_solver_data['tspan'] = tspan

        # Vertex coordinates
        # convert to dof ordering
        p_dof = numpy.zeros((num_dofvox, 3))
        for vox_ndx, row in enumerate(self.mesh.get_voxels()):
            p_dof[vertex_to_dof[vox_ndx],:len(row)] = row
        urdme_solver_data['p'] = p_dof

        # Connectivity matrix
        urdme_solver_data['K'] = self.create_connectivity_matrix()

        urdme_solver_data['report']=0

        return urdme_solver_data


    def assemble(self):
        """  Assemble the mass and stiffness matrices using Dolfin.

            Returns: A dictionary containing two dictionaries, one for the stiffness matrices
            and one for the mass matrices. Those dictionaries has the species names as keys and
            the matrices are in CSR format.
            """

        if self.xmesh == None:
            self.create_extended_mesh()

        self._initialize_species_to_subdomains()

        function_space = self.xmesh.function_space
        trial_functions = OrderedDict()
        test_functions = OrderedDict()
        stiffness_matrices = OrderedDict()
        mass_matrices = OrderedDict()

        # The maximum dimension that a species is active on (currently not used)
        maxdim = 1
        for spec in self.listOfSpecies:
            dim = self.listOfSpecies[spec].dim()
            if dim > maxdim:
                maxdim = dim

        for spec in self.listOfSpecies:
            trial_functions[spec] = dolfin.TrialFunction(function_space[spec])
            test_functions[spec] = dolfin.TestFunction(function_space[spec])


        weak_form_K = {}
        weak_form_M = {}
        
        ndofs = None

        # Set up the forms
        for spec_name, species in self.listOfSpecies.items():

            # Find out what subdomains this species is active on
            weak_form_K[spec_name] = dolfin.inner(dolfin.nabla_grad(trial_functions[spec_name]), dolfin.nabla_grad(test_functions[spec_name]))*dolfin.dx
            weak_form_M[spec_name] = trial_functions[spec_name]*test_functions[spec_name]*dolfin.dx

        # Assemble the matrices
        for spec_name, species in self.listOfSpecies.items():
            stiffness_matrices[spec_name] = dolfin.assemble(weak_form_K[spec_name])
            if ndofs is None:
                ndofs = stiffness_matrices[spec_name].size(0)
                self.mesh.set_num_dof_voxels(ndofs)
            
            # We cannot include the diffusion constant in the assembly, dolfin does not seem to deal well
            # with small diffusion constants (drops small elements)
            stiffness_matrices[spec_name] = species.diffusion_constant * stiffness_matrices[spec_name]
            mass_matrices[spec_name] = dolfin.assemble(weak_form_M[spec_name])


        return {'K':stiffness_matrices, 'M':mass_matrices}

    def run(self, number_of_trajectories=1, solver='nsm', seed=None, report_level=0):
        """ Simulate the model.
        
        Args:
            solver: A str or class type that is a subclass of URDMESolver.  Default: NSM solver.
            number_of_trajectories: How many trajectories should be run.
            seed: An int, the random seed given to the solver.
            report_level: An int, Level of output from the solver: 0, 1, or 2. Default: 0.
        Returns:
            A URDMEResult object with the results of the simulation.
        """
        
        #If solver is a subclass of URDMESolver, use it directly.
        if isinstance(solver, (type, types.ClassType)) and  issubclass(solver, URDMESolver):
            sol = solver(self, report_level=report_level)
        elif type(solver) is str:
            if solver == 'nsm':
                from nsmsolver import NSMSolver
                sol = NSMSolver(self, report_level=report_level)
            else:
                raise URDMEError("Unknown solver: {0}".format(solver_name))
        else:
            raise URDMEError("solver argument to urdme() must be a string or a URDMESolver class object.")

        return sol.run(number_of_trajectories=number_of_trajectories, seed=seed)



class URDMEMesh(dolfin.Mesh):
    """ A URDME mesh extends the Dolfin mesh class. 

        Provides wrappers around dolfins built-in simple geometries/mesh generation function.
        These following methods will all give regular meshes that will produce discretizations that are equivalent to Cartesian grids.
    """

    def __init__(self, mesh=None):
        self.constrained_domain = None
        dolfin.Mesh.__init__(self, mesh)
        self.function_space = None
        self.num_dof_voxels = None
        self.init()
    
    
    def __getstate__(self):
        
      
      #state = self.__dict__
        state = {}
        state['function_space'] = None
      
        tmpfile = tempfile.NamedTemporaryFile(suffix=".xml")
        dolfin.File(tmpfile.name) << self
        tmpfile.seek(0)

        state['meshdata'] = tmpfile.read()
        tmpfile.close()
        
        if self.constrained_domain is not None:
            # Warning: This is black magic.
            try:
                cdd = {}
                cdd['source'] = inspect.getsource(self.constrained_domain.__class__)
                cdd['name'] = self.constrained_domain.__class__.__name__
                cdd['dict'] = {}
                for k,v in self.constrained_domain.__dict__.iteritems():
                    if type(v).__name__ != 'SwigPyObject':
                        cdd['dict'][k] = v
                state['constrained_domain'] = cdd
            except Exception as e:
                sys.stderr.write("error pickling mesh.constrained_domain: {0}\n".format(e))
                raise e
        if self.num_dof_voxels is not None:
            state['num_dof_voxels'] = self.num_dof_voxels

        return state

    def __setstate__(self,state):
        """ Used by pickle to set state when unpickling. """
            
        try:
            fd = tempfile.NamedTemporaryFile(suffix=".xml")
            fdname = fd.name
            fd.write(state['meshdata'])
            fd.seek(0)
            self.__init__(fd.name)
            
            if 'constrained_domain' in state and state['constrained_domain'] is not None:
                # Black magic to match that in __getstate__
                cdd = state['constrained_domain']
                compiled_class = compile(cdd['source'], 'pyurdme.mesh.constrained_domain', 'exec')
                eval(compiled_class)
                compiled_object = eval("{0}()".format(cdd['name']))
                for k,v in cdd['dict'].iteritems():
                    compiled_object.__dict__[k] = v
                self.constrained_domain = compiled_object
            if 'num_dof_voxels' in state and state['num_dof_voxels'] is not None:
                self.num_dof_voxels = state['num_dof_voxels']
        except Exception as e:
            print "Error unpickling model, could not recreate the mesh."
            raise e

    def add_periodic_boundary_condition(self, domain):
        """ Add a periodic boundary mapping object (a subclass of dolfin.SubDomain). """
        self.constrained_domain = domain

    def get_function_space(self):
        """ Get the FunctionSpace dolfin object for this mesh. """
        if self.function_space is not None:
            return self.function_space
        else:
            if self.constrained_domain is not None:
                fs = dolfin.FunctionSpace(self, "Lagrange", 1, constrained_domain=self.constrained_domain)
            else:
                fs = dolfin.FunctionSpace(self, "Lagrange", 1)
            self.function_space = fs
            return fs

    def get_num_voxels(self):
        """ Get the number of voxels in the vertex ordering. """
        return self.num_vertices()

    def set_num_dof_voxels(self, num):
        """ Set the number of voxels in the DOF ordering. """
        self.num_dof_voxels = num

    def get_num_dof_voxels(self):
        """ Get the number of voxels in the DOF ordering. """
        if self.num_dof_voxels is None:
            raise URDMEError('NumDofVoxels is not set')
        return self.num_dof_voxels

    def get_voxels(self):
        """ Return the (x,y,z) coordinate of each voxel. """
        coords = self.coordinates()
        if coords.shape[1] == 2:
            coords = numpy.append(coords, numpy.tile([0],(coords.shape[0],1)), 1)
        return coords

    def closest_vertex(self,x):
        """ Get index of the vertex in the coordinate list closest to the point x. """
        coords = self.get_voxels()
        shape = coords.shape
        
        if isinstance(x,(int,float)):
            x = [x]
        
        if len(x) == 2:
            point = numpy.append(x,0.0)
        else:
            point = x
        reppoint = numpy.tile(point, (shape[0], 1))
        dist = numpy.sqrt(numpy.sum((coords-reppoint)**2, axis=1))
        ix = numpy.argmin(dist)
        return ix

    def get_mesh_size(self):
        """ Estimate of mesh size at each vertex. """
        coordinates = self.coordinates()
        
        # Compute the circumradius of the cells
        cr = []
        for i in range(self.num_cells()):
            cell = dolfin.Cell(self, i)
            cr.append(cell.diameter()/2.0)

        # Compute the mean for each vertex based on all incident cells
        vtx2cell = self.topology()(0,self.topology().dim())
        vtxh = []
        for i in range(self.num_vertices()):
            v2c = vtx2cell(i)
            h = 0.0
            for indx in v2c:
                h += cr[indx]
            h = h/len(v2c)
            vtxh.append(h)

        return vtxh

    def get_normalized_coordinates(self):
        """ Return vertex coordinates centered at origin. """
        
        # Compute mesh centroid
        vtx = self.coordinates()
        centroid = numpy.mean(vtx,axis=0)
        # Shift so the centroid is now origo
        normalized_vtx = numpy.zeros(numpy.shape(vtx))
        for i,v in enumerate(vtx):
            normalized_vtx[i,:] = v - centroid

        return normalized_vtx

    def get_scaled_normalized_coordinates(self):
        """ Return vertex coordinates scaled to the interval (-1,1) and centered at origin. """
        # Scale the verices so the max dimension is in the range (-1,1) to be compatible with the browser display
        vtx = self.coordinates()
        maxvtx = numpy.max(numpy.amax(vtx,axis=0))
        factor = 1/maxvtx
        vtx = factor*vtx
        
        # Compute mesh centroid
        centroid = numpy.mean(vtx,axis=0)
        # Shift so the centroid is now origo
        normalized_vtx = numpy.zeros(numpy.shape(vtx))
        for i,v in enumerate(vtx):
            normalized_vtx[i,:] = v - centroid
        
        
        return factor, normalized_vtx
    
    def get_scaled_coordinates(self):
        """ Return vertex coordinates scaled to the interval (-1,1). """
        # Scale the verices so the max dimension is in the range (-1,1) to be compatible with the browser display
        vtx = self.coordinates()
        maxvtx = numpy.max(numpy.amax(vtx,axis=0))
        factor = 1/maxvtx
        return factor, factor*vtx

    @classmethod
    def generate_unit_interval_mesh(cls, nx, periodic=False):
        """ Unit Interval (1D) of with nx points in the axes. """
        return cls.generate_interval_mesh(nx=nx, a=0, b=1, periodic=periodic)
    
    @classmethod
    def generate_unit_square_mesh(cls, nx, ny, periodic=False):
        """ Unit Square (2D) of with nx, ny points in the respective axes. """
        return cls.generate_square_mesh(L=1, nx=nx, ny=ny, periodic=periodic)

    @classmethod
    def generate_unit_cube_mesh(cls, nx, ny, nz, periodic=False):
        """ Unit Cube (3D) of with nx, ny, nz points in the respective axes. """
        return cls.generate_cube_mesh(nx=nx, ny=ny, nz=nz, periodic=periodic)

    @classmethod
    def generate_interval_mesh(cls, nx, a, b, periodic=False):
        """ Interval (1D) of with nx points in the axes, and side length L. """
        mesh = dolfin.IntervalMesh(nx, a, b)
        ret = URDMEMesh(mesh)
        if isinstance(periodic, bool) and periodic:
            ret.add_periodic_boundary_condition(IntervalMeshPeriodicBoundary(a=a, b=b))
        elif isinstance(periodic, dolfin.SubDomain):
            ret.add_periodic_boundary_condition(periodic)
        return ret

    @classmethod
    def generate_square_mesh(cls, L, nx, ny, periodic=False):
        """ Unit Square (2D) of with nx, ny points in the respective axes, and side length L. """
        mesh = dolfin.RectangleMesh(0, 0, L, L, nx, ny)
        ret = URDMEMesh(mesh)
        if isinstance(periodic, bool) and periodic:
            ret.add_periodic_boundary_condition(SquareMeshPeriodicBoundary(Lx=L, Ly=L))
        elif isinstance(periodic, dolfin.SubDomain):
            ret.add_periodic_boundary_condition(periodic)
        return ret

    @classmethod
    def generate_cube_mesh(cls, L, nx, ny, nz, periodic=False):
        """ Unit Cube (3D) of with nx, ny, nz points in the respective axes, and side length L. """
        mesh = dolfin.BoxMesh(0, 0, 0, L, L, L, nx, ny, nz)
        ret = URDMEMesh(mesh)
        if isinstance(periodic, bool) and periodic:
            ret.add_periodic_boundary_condition(CubeMeshPeriodicBoundary(Lx=L, Ly=L, Lz=L))
        elif isinstance(periodic, dolfin.SubDomain):
            ret.add_periodic_boundary_condition(periodic)
        return ret

    @classmethod
    def read_dolfin_mesh(cls, filename=None, colors = []):
        """ Import a mesh in Dolfins native .xml format """

        try:
            dolfin_mesh = dolfin.Mesh(filename)
            mesh = URDMEMesh(mesh=dolfin_mesh)
            return mesh
        except Exception as e:
            raise MeshImportError("Failed to import mesh: " + filename+"\n" + str(e))

    @classmethod
    def read_mesh(cls, filename=None, colors = []):
        """Import a mesh in gmsh .msh or Dolfins .xml format"""
        if filename[-4:]==".msh":
            #if the input file is a .msh, we convert it into a Dolfin .xml
            subprocess.call(["dolfin-convert",filename,filename[:-4]+".xml"])
        mesh = cls.read_dolfin_mesh(filename[:-4]+".xml",colors)
        return mesh

    @classmethod
    def read_geometry(cls, filename=None, dimension=2, clscale=1, colors=[]):
        """Import a mesh from a geometry"""
        mesh_filename = (filename[:-4] if filename[-4:]==".geo" else filename)+".msh"
        subprocess.call(["gmsh","-"+str(dimension),"-clscale",str(clscale),filename,"-o",mesh_filename])
        mesh = cls.read_mesh(mesh_filename,colors)
        return mesh

    def export_to_three_js(self, colors = None):
        """ return a Json string of the mesh in THREE Js format. 
            
            If a colors list is specified, it should have the num_voxels entries
        """
        self.init(2,0)
        document = {}
        document["metadata"] = {"formatVersion":3}
        gfdg,vtx = self.get_scaled_normalized_coordinates()
        
        if self.topology().dim() == 2:
            # 2D
            num_elements = self.num_cells()
            # This is a fix for the built-in 2D meshes that only have x,y-coordinates.
            dims = numpy.shape(vtx)
            if dims[1] == 2:
                vtxx = numpy.zeros((dims[0],3))
                for i, v in enumerate(vtx):
                    vtxx[i,:]=(list(v)+[0])
                vtx = vtxx
        else:
            # 3D
            num_elements = self.num_facets()

        materials = [ {
                     "DbgColor" : 15658734,
                     "DbgIndex" : 0,
                     "DbgName" : "dummy",
                     "colorDiffuse" : [ 1, 0, 0 ],
                     } ]
                     
        document["materials"] = materials
        document["vertices"] = list(vtx.flatten())
        
        if colors == None:
            # Default color is blue
            colors = [255]*self.num_vertices()
        
        document["colors"] = colors
        
        connectivity = self.topology()(2,0)
        faces = []
        
        for i in range(num_elements):
            face = connectivity(i)
            f = []
            for ind in face:
                if int(ind) >= self.num_vertices():
                    raise Exception("Out of bounds")

                f.append(int(ind))
            faces += ([128]+f+f)
        document["faces"] = list(faces)
        
        #Test that we can index into vertices
        vertices = document["vertices"]
        
        return json.dumps(document)

    def _ipython_display_(self, filename=None,colors=None):
        jstr = self.export_to_three_js(colors=colors)
        hstr = None
        with open(os.path.dirname(os.path.abspath(__file__))+"/data/three.js_templates/mesh.html",'r') as fd:
            hstr = fd.read()
        if hstr is None:
            raise Exception("could note open template mesh.html")
        hstr = hstr.replace('###PYURDME_MESH_JSON###',jstr)
        # Create a random id for the display div. This is to avioid multiple plots ending up in the same
        # div in Ipython notebook
        import uuid
        displayareaid=str(uuid.uuid4())
        hstr = hstr.replace('###DISPLAYAREAID###',displayareaid)
        html = '<div id="'+displayareaid+'" class="cell"></div>'

        if filename != None:
            with open(filename, 'w') as fd:
                fd.write("""
<html>
    <head>
        <title>PyURDME Result</title> <style>canvas { width: 100%; height: 100% }</style> </head>

        <body>
""")
                fd.write(html+hstr)
                fd.write("""
        </body>

</html>""")
        else:
            IPython.display.display(IPython.display.HTML(html+hstr))



class URDMEXmesh():
    """ Extended mesh object.

        Contains function spaces and dof mappings.
    """

    def __init__(self):
        self.coordinates = None
        self.function_space = {}
        self.vertex_to_dof_map = {}
        self.dof_to_vertex_map = {}


class URDMEResult(dict):
    """ Result object for a URDME simulation, extends the dict object. """

    def __init__(self, model=None, filename=None, loaddata=False):
        self.model = model
        self.sol = None
        self.U = None
        self.tspan = None
        self.data_is_loaded = False
        self.sol_initialized = False
        self.filename = filename
        if filename is not None and loaddata:
            self.read_solution()

    def __ne__(self, other):
        return not self.__eq__(other)

    def __eq__(self, other, verbose=False):
        try:
            tspan = self.get_timespan()
            if numpy.any(tspan != other.get_timespan()):
                if verbose: print "tspan does not match"
                return False
            for t in tspan:
                for sname in self.model.listOfSpecies:
                    if numpy.any(self.get_species(sname, timepoints=t) != other.get_species(sname, timepoints=t)):
                        if verbose: print "Species {0} does not match at t={1}".format(sname, t)
                        return False
            return True
        except ValueError as e:
            if verbose: print "value error: {0}".format(e)
            return False


    def get_endtime_model(self):
        """ Return a URDME model object with the initial conditions set to the final time point of the
            result object.
        """
        if self.model is None:
            raise Exception("can not continue a result with no model")
        # create a soft copy
        model2 = copy.copy(self.model)
        # set the initial conditions 
        model2.u0 = numpy.zeros(self.model.u0.shape)
        for s, sname in enumerate(self.model.listOfSpecies):
            model2.u0[s,:] = self.get_species(sname, timepoints=-1)
        return model2


    def __getstate__(self):
        """ Used by pickle to get state when pickling. We need to read the contents of the
        output file since we can't pickle file objects. """

        try:
            with open(self.filename,mode='rb') as fh:
                filecontents = fh.read()
        except Exception as e:
            raise Exception(("Error pickling model. Failed to read result file:",str(e)))
        
        state = self.__dict__
        state["filecontents"] = filecontents
<<<<<<< HEAD
        
=======
        state["v2d"] = self.get_v2d()
        state["d2v"] = self.get_d2v()


        for key, item in state.items():
            try:
                pickle.dumps(item)
            except Exception as e:
                raise Exception(("Failed to pickle URDMEResult:", str(e)))

>>>>>>> f313f2fe
        return state


    def __setstate__(self, state):
        """ Used by pickle to set state when unpickling. """
        
        # If the object contains filecontents, write those to a new tmp file.
        try:
            filecontents = state.pop("filecontents",None)
            fd = tempfile.NamedTemporaryFile(delete=False)
            with open(fd.name, mode='wb') as fh:
                fh.write(filecontents)
            state["filename"] = fd.name
        except Exception as e:
            print "Error unpickling model, could not recreate the solution file."
            raise e

        for k,v in state.items():
            self.__dict__[k] = v

    def get_v2d(self):
        """ Return the vertex-to-dof mapping. """
        if not hasattr(self, 'v2d'):
            fs = self.model.mesh.get_function_space()
            self.v2d = dolfin.vertex_to_dof_map(fs)

        return self.v2d

    def get_d2v(self):
        """ Return the dof-to-vertex mapping. """
        if not hasattr(self, 'd2v'):
            fs = self.model.mesh.get_function_space()
            self.d2v = dolfin.dof_to_vertex_map(fs)

        return self.d2v

    def _reorder_dof_to_voxel(self, M, num_species=None):
        """ Reorder the colums of M from dof ordering to vertex ordering. """
        
        v2d = self.get_v2d()
        if len(M.shape) == 1:
            num_timepoints = 1
        else:
            num_timepoints = M.shape[0]
        num_vox = self.model.mesh.get_num_voxels()
        if num_species is None:
            num_species = self.model.get_num_species()
        num_dofs = num_vox*num_species
        C = numpy.zeros((num_timepoints, num_dofs), dtype=numpy.float64)

        for vox_ndx in range(num_vox):
            for cndx in range(num_species):
                try:
                    if len(M.shape) == 1:
                        C[:, vox_ndx*num_species+cndx] = M[v2d[vox_ndx]*num_species+cndx]
                    else:
                        C[:, vox_ndx*num_species+cndx] = M[:, v2d[vox_ndx]*num_species+cndx]
                except IndexError as e:
                    import traceback
                    #traceback.print_stack()
                    print traceback.format_exc()
                    print "C.shape: ", C.shape
                    print "M.shape: ", M.shape
                    print "num_timepoints: ", num_timepoints
                    print "vox_ndx={0},num_species={1},cndx={2}".format(vox_ndx,num_species,cndx)
                    print "v2d[vox_ndx]={0}".format(v2d[vox_ndx])
                    print "vox_ndx*num_species+cndx={0}".format(vox_ndx*num_species+cndx)
                    print "v2d[vox_ndx]*num_species+cndx={0}".format(v2d[vox_ndx]*num_species+cndx)
                    raise e
        return C

    def read_solution(self):
        """ Read the tspan and U matrix into memory. """
        
        resultfile = h5py.File(self.filename, 'r')
        U = resultfile['U']
        U = numpy.array(U)
        
        tspan = resultfile['tspan']
        tspan = numpy.array(tspan).flatten()
        resultfile.close()
        
        # Reorder the dof from dof ordering to voxel ordering
        U = self._reorder_dof_to_voxel(U)

        self.U = U
        self.tspan = tspan
        self.data_is_loaded = True
    
    def get_timespan(self):
        if self.tspan is not None:
            resultfile = h5py.File(self.filename, 'r')
            tspan = resultfile['tspan']
            tspan = numpy.array(tspan).flatten()
            resultfile.close()
            self.tspan = tspan
        return self.tspan
    
    def get_species(self, species, timepoints="all", concentration=False):
        """ Returns a slice (view) of the output matrix U that contains one species for the timepoints
            specified by the time index array. The default is to return all timepoints. 
            
            Data is loaded by slicing directly in the hdf5 dataset, i.e. it the entire
            content of the file is not loaded in memory and the U matrix 
            is never added to the object.
            
            if concentration is False (default), the integer, raw, trajectory data is returned,
            if set to True, the concentration (=copy_number/volume) is returned.
            
        """
        
        if isinstance(species, Species):
            spec_name = species.name
        else:
            spec_name = species
        
        species_map = self.model.get_species_map()
        num_species = self.model.get_num_species()
        
        spec_indx = species_map[spec_name]
        
        resultfile = h5py.File(self.filename, 'r')
        #Ncells = self.model.mesh.num_vertices()  # Need dof ordering numVoxels
        U = resultfile['U']
        Ncells = U.shape[1]/num_species
        
        if timepoints  ==  "all":
            Uslice= U[:,(spec_indx*Ncells):(spec_indx*Ncells+Ncells)]
        else:
            Uslice = U[timepoints,(spec_indx*Ncells):(spec_indx*Ncells+Ncells)]
        
        if concentration:
            Uslice = self._copynumber_to_concentration(Uslice)
        
        # Reorder the dof from dof ordering to voxel ordering
        Uslice = self._reorder_dof_to_voxel(Uslice, num_species=1)
        
        # Make sure we return 1D slices as flat arrays
        dims = numpy.shape(Uslice)
        if dims[0] == 1:
            Uslice = Uslice.flatten()
        
        resultfile.close()
        return Uslice

            
    def __setattr__(self, k, v):
        if k in self.keys():
            self[k] = v
        elif not hasattr(self, k):
            self[k] = v
        else:
            raise AttributeError, "Cannot set '%s', cls attribute already exists" % ( k, )

    def __setupitems__(self, k):
        if k == 'sol' and not self.sol_initialized:
            self._initialize_sol()
        elif (k == 'U' or k == 'tspan') and not self.data_is_loaded:
            if self.filename is None:
                raise AttributeError("This result object has no data file.")
            self.read_solution()

    def __getitem__(self, k):
        self.__setupitems__(k)
        if k in self.keys():
            return self.get(k)
        raise KeyError("Object has no attribute {0}".format(k))

    def __getattr__(self, k):
        self.__setupitems__(k)
        if k in self.keys():
            return self.get(k)
        raise AttributeError("Object has no attribute {0}".format(k))

    def __del__(self):
        """ Deconstructor. """
            #   if not self.data_is_loaded:
        try:
            # Clean up data file
            os.remove(self.filename)
        except OSError as e:
            #print "URDMEResult.__del__: Could not delete result file'{0}': {1}".format(self.filename, e)
            pass


    def _initialize_sol(self):
        """ Initialize the sol variable. This is a helper function for export_to_vtk(). """
        
        # Create Dolfin Functions for all the species
        sol = {}

        if self.model is None:
            raise URDMEError("URDMEResult.model must be set before the sol attribute can be accessed.")
        numvox = self.model.mesh.num_vertices()
        fs = self.model.mesh.get_function_space()
        vertex_to_dof_map = self.get_v2d()
        dof_to_vertex_map = self.get_d2v()

        # The result is loaded in dolfin Functions, one for each species and time point
        for i, spec in enumerate(self.model.listOfSpecies):

            species = self.model.listOfSpecies[spec]
            spec_name = species.name

            spec_sol = {}
            for j, time in enumerate(self.tspan):
                
                func = dolfin.Function(fs)
                func_vector = func.vector()

                S = self.get_species(spec, [j])

                for voxel in range(numvox):
                    ix  = vertex_to_dof_map[voxel]
                    try:
                        func_vector[ix] = float(S[voxel]/self.model.dofvol[ix])

                    except IndexError as e:
                        print "func_vector.size(): ", func_vector.size()
                        print "dolfvox: ",dolfvox
                        print "S.shape: ",S.shape
                        print "voxel: ",voxel
                        print "vertex_to_dof_map[voxel]", vertex_to_dof_map[voxel]
                        print "self.model.dofvol.shape: ", self.model.dofvol.shape
                        raise e

                spec_sol[time] = func

            sol[spec] = spec_sol
        self.sol = sol
        self.sol_initialized = True
        return sol
    
    
    def export_to_vtk(self, species, folder_name):
        """ Dump the trajectory to a collection of vtk files in the folder folder_name (created if non-existant). """
        
        self._initialize_sol()
        subprocess.call(["mkdir", "-p", folder_name])
        func = dolfin.Function(self.model.mesh.get_function_space())
        func_vector = func.vector()
        fd = dolfin.File(folder_name+"/trajectory.pvd")
        numvox = self.model.mesh.get_num_dof_voxels()

        for i, time in enumerate(self.tspan):
            solvector = (self.sol[species][time]).vector()
            for dof in range(numvox):
                func_vector[dof] = solvector[dof]
            fd << func

    def export_to_xyx(self, filename, species=None, file_format="VMD"):
        """ Dump the solution attached to a model as a xyz file. This format can be
            read by e.g. VMD, Jmol and Paraview. """

        if self.U is None:
            raise URDMEError("No solution found in the model.")

        #outfile = open(filename,"w")
        dims = numpy.shape(self.U)
        Ndofs = dims[0]
        Mspecies = len(self.model.listOfSpecies)
        Ncells = Ndofs / Mspecies

        coordinates = self.model.mesh.get_voxels()
        coordinatestr = coordinates.astype(str)

        if species == None:
            species = list(self.model.listOfSpecies.keys())

        if file_format == "VMD":
            outfile = open(filename, "w")
            filestr = ""
            for i, time in enumerate(self.tspan):
                number_of_atoms = numpy.sum(self.U[:, i])
                filestr += (str(number_of_atoms) + "\n" + "timestep " + str(i) + " time " + str(time) + "\n")
                for j, spec in enumerate(species):
                    for k in range(Ncells):
                        for mol in range(self.U[k * Mspecies + j, i]):
                            # Sample a random position in a sphere of radius computed from the voxel volume
                            # TODO: Sample volume
                            linestr = spec + "\t" + '\t'.join(coordinatestr[k, :]) + "\n"
                            filestr += linestr

            outfile.write(filestr)
            outfile.close()

        elif file_format == "ParaView":
            foldername = filename
            os.mkdir(foldername)
            for i, time in enumerate(self.tspan):
                outfile = open(foldername + "/" + filename + "." + str(i), "w")
                number_of_atoms = numpy.sum(self.U[:, i])
                filestr = ""
                filestr += (str(number_of_atoms) + "\n" + "timestep " + str(i) + " time " + str(time) + "\n")
                for j, spec in enumerate(self.model.listOfSpecies):
                    for k in range(Ncells):
                        for mol in range(model.U[k * Mspecies + j, i]):
                            linestr = spec + "\t" + '\t'.join(coordinatestr[k, :]) + "\n"
                            filestr += linestr
                outfile.write(filestr)
                outfile.close()


    def export_to_particle_js(self,species,time_index):
        import random
        with open(os.path.dirname(os.path.abspath(__file__))+"/data/three.js_templates/particles.html",'r') as fd:
            template = fd.read()
        
        factor, coordinates = self.model.mesh.get_scaled_normalized_coordinates()
        dims = numpy.shape(coordinates)
        if dims[1]==2:
            is3d = 0
            vtxx = numpy.zeros((dims[0],3))
            for i, v in enumerate(coordinates):
                vtxx[i,:]=(list(v)+[0])
            coordinates = vtxx
        else:
            is3d = 1
        
        h = self.model.mesh.get_mesh_size()
        
        x=[];
        y=[];
        z=[];
        c=[];
        radius = []

        total_num_particles = 0
        colors = ["blue","red","yellow", "green"]
        
        for j,spec in enumerate(species):
            
            timeslice = self.get_species(spec, time_index)
            #timeslice = US[time_index,:]
            ns = numpy.sum(timeslice)
            total_num_particles += ns

            for i, particles in enumerate(timeslice):
                # "Radius" of voxel
                hix = h[i]*factor
                hiy = hix;
                hiz = hix*is3d
                
                for particle in range(int(particles)):
                    x.append((coordinates[i,0]+random.uniform(-1,1)*hix))
                    y.append((coordinates[i,1]+random.uniform(-1,1)*hiy))
                    z.append((coordinates[i,2]+random.uniform(-1,1)*hiz))
                    if self.model.listOfSpecies[spec].reaction_radius:
                        radius.append(self.model.listOfSpecies[spec].reaction_radius)
                    else:
                        radius.append(0.01)
                    
                    c.append(colors[j])
    
        docstr = template.replace("__NUM__MOLECULES__", str(total_num_particles))
        docstr = docstr.replace("__X__",str(x))
        docstr = docstr.replace("__Y__",str(y))
        docstr = docstr.replace("__Z__",str(z))
        docstr = docstr.replace("__COLOR__",str(c))
        docstr = docstr.replace("__RADIUS__",str(radius))


        return docstr


    def export_to_three_js(self, species, time_index):
        """ Return a json serialized document that can 
            be read and visualized by three.js.
        """
        
        colors = self._compute_solution_colors(species,time_index)
        return self.model.mesh.export_to_three_js(colors=colors)

    def _copynumber_to_concentration(self,copy_number_data):
        """ Scale compy numbers to concentrations (in unit mol/volume),
            where the volume unit is defined by the user input.
        """
        
        v2d = self.get_v2d()
        shape = numpy.shape(copy_number_data)
        if len(shape) == 1:
            shape = (1,shape[0])

        scaled_sol = numpy.zeros(shape)
        scaled_sol[:,:] = copy_number_data
        dims = numpy.shape(scaled_sol)
        
        for t in range(dims[0]):
            timeslice = scaled_sol[t,:]
            for i,cn in enumerate(timeslice):
                scaled_sol[t, i] = float(cn)/(6.022e23*self.model.dofvol[v2d[i]])

        return scaled_sol


    def _compute_solution_colors(self,species, time_index):
        """ Create a color list for species at time. """
        
        timeslice = self.get_species(species,time_index, concentration = True)
<<<<<<< HEAD
        colors = _compute_colors(timeslice)
=======
        import matplotlib.cm
        
        # Get RGB color map proportinal to the concentration.
        cm = matplotlib.cm.ScalarMappable()
        crgba= cm.to_rgba(timeslice, bytes = True)
                                     
        # Convert RGB to HEX
        colors= []
        for row in crgba:
            # get R,G,B of RGBA
            colors.append(self._rgb_to_hex(tuple(list(row[0:3]))))

        # Convert Hex to Decimal
        for i,c in enumerate(colors):
            colors[i] = int(c,0)

>>>>>>> f313f2fe
        return colors
    
    

    def display(self,species,time_index):

        jstr = self.export_to_three_js(species,time_index)
        hstr = None
        with open(os.path.dirname(os.path.abspath(__file__))+"/data/three.js_templates/solution.html",'r') as fd:
            hstr = fd.read()
        if hstr is None:
            raise Exception("could note open template mesh.html")
        hstr = hstr.replace('###PYURDME_MESH_JSON###',jstr)
        
        # Create a random id for the display div. This is to avioid multiple plots ending up in the same
        # div in Ipython notebook
        import uuid
        displayareaid=str(uuid.uuid4())
        hstr = hstr.replace('###DISPLAYAREAID###',displayareaid)
        
        html = '<div id="'+displayareaid+'" class="cell"></div>'
        IPython.display.display(IPython.display.HTML(html+hstr))

def _compute_colors(x):
    import matplotlib.cm
    
    # Get RGB color map proportinal to the concentration.
    cm = matplotlib.cm.ScalarMappable()
    crgba= cm.to_rgba(x, bytes = True)
    
    # Convert RGB to HEX
    colors= []
    for row in crgba:
        colors.append(_rgb_to_hex(tuple(list(row[1:]))))
    
    # Convert Hex to Decimal
    for i,c in enumerate(colors):
        colors[i] = int(c,0)
    
    return colors


def _rgb_to_hex(rgb):
    return '0x%02x%02x%02x' % rgb



class URDMESolver:
    """ Abstract class for URDME solvers. """

    def __init__(self, model, solver_path=None, report_level=0, model_file=None, sopts=None):
        """ Constructor. """
        if not isinstance(model, URDMEModel):
            raise URDMEError("URDMEsolver constructors must take a URDMEModel as an argument.")
        if not issubclass(self.__class__, URDMESolver):
            raise URDMEError("Solver classes must be a subclass of URDMESolver.")
        if not hasattr(self, 'NAME'):
            raise URDMEError("Solver classes must implement a NAME attribute.")

        self.model = model
        self.is_compiled = False
        self.report_level = report_level
        self.model_file = model_file
        self.infile_name = None
        self.delete_infile = False
        self.model_name = self.model.name
        self.solver_base_dir = None
        if sopts is None:
            self.sopts = [0,0,0]
        else:
            self.sopts = sopts

        # For the remote execution
        self.temp_urdme_root = None
        
        self.URDME_ROOT =  os.path.dirname(os.path.abspath(__file__))+"/urdme"

        #print "solver_path={0}".format(solver_path)
        if solver_path is None or solver_path == "":
            self.URDME_BUILD = self.URDME_ROOT + '/build/'
        else:
            self.URDME_BUILD = solver_path + '/build/'
            os.environ['SOLVER_ROOT'] = solver_path

    def __getstate__(self):
        """ Save the state of the solver, saves all instance variables
            and reads all the files necessary to compile the solver off
            of the file system and stores it in a separate state variable.
            If the solver model files is specified, it saves that too.
            This is used by Pickle.
        """
        ret = {}
        # Save the instance variables
        ret['vars'] = self.__dict__.copy()
        # The model object is not picklabe due to the Swig-objects from Dolfin
        #ret['vars']['model'] = None
        ret['vars']['is_compiled'] = False
        # Create temp root
        tmproot = tempfile.mkdtemp()
        # Get the propensity file
        model_file = tmproot+'/'+self.model_name + '_pyurdme_generated_model'+ '.c'
        ret['model_file'] = os.path.basename(model_file)
        if self.model_file == None:
            self.create_propensity_file(file_name=model_file)
        else:
            subprocess.call('cp '+self.model_file+' '+model_file, shell=True)
        # Get the solver source files
        os.mkdir(tmproot+'/include')
        os.mkdir(tmproot+'/src')
        os.mkdir(tmproot+'/src/'+self.NAME)
        #TODO: what if solverdir is not the same as URDME_ROOT ?
        subprocess.call('cp '+self.URDME_ROOT+'/src/*.c '+tmproot+'/src/', shell=True)
        subprocess.call('cp '+self.URDME_ROOT+'/src/'+self.NAME+'/*.* '+tmproot+'/src/'+self.NAME+'/', shell=True)
        subprocess.call('cp '+self.URDME_ROOT+'/include/*.h '+tmproot+'/include/', shell=True)
        #TODO: get the include files from solvers not in the default path (none currently implement this).
        # Get the Makefile
        os.mkdir(tmproot+'/build')
        subprocess.call('cp '+self.URDME_BUILD+'Makefile.'+self.NAME+' '+tmproot+'/build/Makefile.'+self.NAME, shell=True)
        # Get the input file
        input_file = tmproot+'/model_input.mat'
        ret['input_file'] = os.path.basename(input_file)
        self.serialize(filename=input_file, report_level=self.report_level)
        ##
        origwd = os.getcwd()
        os.chdir(tmproot)
        tarname = tmproot+'/'+self.NAME+'.tar.gz'
        subprocess.call('tar -czf '+tarname+' src include build '+os.path.basename(input_file)+' '+os.path.basename(model_file), shell=True)
        with open(tarname, 'r') as f:
            ret['SolverFiles'] = f.read()
        os.chdir(origwd)
        shutil.rmtree(tmproot)
        # return the state
        return ret

    def __setstate__(self, state):
        """ Set all instance variables for the object, and create a unique temporary
            directory to store all the solver files.  URDME_BUILD is set to this dir,
            and is_compiled is always set to false.  This is used by Pickle.
        """
        # 0. restore the instance variables
        for key, val in state['vars'].iteritems():
            self.__dict__[key] = val
        # 1. create temporary directory = URDME_ROOT
        self.temp_urdme_root = tempfile.mkdtemp()
        self.URDME_ROOT = self.temp_urdme_root
        self.URDME_BUILD = self.temp_urdme_root+'/build/'
        origwd = os.getcwd()
        os.chdir(self.temp_urdme_root)
        tarname = self.temp_urdme_root+'/'+self.NAME+'.tar.gz'
        with open(tarname, 'wd') as f:
            f.write(state['SolverFiles'])
        subprocess.call('tar -zxf '+tarname, shell=True)
        os.chdir(origwd)
        # Model File
        self.model_file = self.temp_urdme_root+'/'+state['model_file']
        # Input File
        self.infile_name = self.temp_urdme_root+'/'+state['input_file']


    def __del__(self):
        """ Deconstructor.  Removes the compiled solver."""
        if self.delete_infile:
            try:
                os.remove(self.infile_name)
            except OSError as e:
                print "Could not delete '{0}'".format(self.infile_name)
        if self.solver_base_dir is not None:
            try:
                shutil.rmtree(self.solver_base_dir)
            except OSError as e:
                print "Could not delete '{0}'".format(self.solver_base_dir)
        if self.temp_urdme_root is not None:
            try:
                shutil.rmtree(self.temp_urdme_root)
            except OSError as e:
                print "Could not delete '{0}'".format(self.temp_urdme_root)


    def serialize(self, filename=None, report_level=0, sopts=None):
        """ Write the datastructures needed by the the core URDME solvers to a .mat input file. """
        urdme_solver_data = self.model.get_solver_datastructure()
        urdme_solver_data['report'] = report_level
        if sopts is None:
            urdme_solver_data['sopts'] = self.sopts
        else:
            urdme_solver_data['sopts'] = sopts
        
        self.model.validate(urdme_solver_data)
        scipy.io.savemat(filename, urdme_solver_data, oned_as='column')


    def compile(self):
        """ Compile the model."""

        # Create a unique directory each time call to compile.
        self.solver_base_dir = tempfile.mkdtemp()
        self.solver_dir = self.solver_base_dir + '/.urdme/'
        #print "URDMESolver.compile()  self.solver_dir={0}".format(self.solver_dir)

        if self.report_level >= 1:
            print "Compiling Solver"

        if os.path.isdir(self.solver_dir):
            try:
                shutil.rmtree(self.solver_dir)
            except OSError as e:
                pass
        try:
            os.mkdir(self.solver_dir)
        except Exception as e:
            pass

        # Write the propensity file
        self.propfilename = self.model_name + '_pyurdme_generated_model'
        if self.model_file == None:
            prop_file_name=self.solver_dir + self.propfilename + '.c'
            if self.report_level > 1:
                print "Creating propensity file {0}".format(prop_file_name)
            self.create_propensity_file(file_name=prop_file_name)
        else:
            cmd = " ".join(['cp', self.model_file, self.solver_dir + self.propfilename + '.c'])
            if self.report_level > 1:
                print cmd
            subprocess.call(cmd,shell=True)
            
        # Build the solver
        makefile = 'Makefile.' + self.NAME
        cmd = " ".join([ 'cd', self.solver_base_dir , ';', 'make', '-f', self.URDME_BUILD + makefile, 'URDME_ROOT=' + self.URDME_ROOT, 'URDME_MODEL=' + self.propfilename])
        if self.report_level > 1:
            print "cmd: {0}\n".format(cmd)
        try:
            handle = subprocess.Popen(cmd, stdout = subprocess.PIPE, stderr=subprocess.PIPE, shell=True)
            return_code = handle.wait()
        except OSError as e:
            print "Error, execution of compilation raised an exception: {0}".format(e)
            print "cmd = {0}".format(cmd)
            raise URDMEError("Compilation of solver failed")

        if return_code != 0:
            try:
                print handle.stdout.read()
                print handle.stderr.read()
            except Exception as e:
                pass
            raise URDMEError("Compilation of solver failed, return_code={0}".format(return_code))

        if self.report_level > 1:
            print handle.stdout.read()
            print handle.stderr.read()


        self.is_compiled = True


    def run(self, number_of_trajectories=1, seed=None, input_file=None, loaddata=False):
        """ Run one simulation of the model.

        number_of_trajectories: How many trajectories should be run.
        seed: the random number seed (incimented by one for multiple runs).
        input_file: the filename of the solver input data file .
        loaddata: boolean, should the result object load the data into memory on creation.

        Returns:
            URDMEResult object.
                or, if number_of_trajectories > 1
            a list of URDMEResult objects
        """
        if number_of_trajectories > 1:
            result_list = []
        # Check if compiled, call compile() if not.
        if not self.is_compiled:
            self.compile()

        if input_file is None:
            if self.infile_name is None or not os.path.exists(self.infile_name):
                # Get temporary input and output files
                infile = tempfile.NamedTemporaryFile(delete=False)

                # Write the model to an input file in .mat format
                self.serialize(filename=infile, report_level=self.report_level)
                infile.close()
                self.infile_name = infile.name
                #self.delete_infile = True
        else:
            self.infile_name = input_file
            self.delete_infile = False

        if not os.path.exists(self.infile_name):
            raise URDMEError("input file not found.")

        # Execute the solver
        for run_ndx in range(number_of_trajectories):
            outfile = tempfile.NamedTemporaryFile(delete=False)
            outfile.close()
            urdme_solver_cmd = [self.solver_dir + self.propfilename + '.' + self.NAME, self.infile_name, outfile.name]
            
            if seed is not None:
                urdme_solver_cmd.append(str(seed+run_ndx))
            if self.report_level >= 1:
                print 'cmd: {0}\n'.format(urdme_solver_cmd)
            try:
                if self.report_level >= 1:  #stderr & stdout to the terminal
                    handle = subprocess.Popen(urdme_solver_cmd)
                else:
                    handle = subprocess.Popen(urdme_solver_cmd, stderr=subprocess.PIPE, stdout=subprocess.PIPE)
                return_code = handle.wait()
            except OSError as e:
                print "Error, execution of solver raised an exception: {0}".format(e)
                print "urdme_solver_cmd = {0}".format(urdme_solver_cmd)
                raise URDMEError("Solver execution failed")

            if return_code != 0:
                print outfile.name
                print return_code
                if self.report_level >= 1:
                    try:
                        print handle.stderr.read(), handle.stdout.read()
                    except Exception as e:
                        pass
                print "urdme_solver_cmd = {0}".format(urdme_solver_cmd)
                raise URDMEError("Solver execution failed, return code = {0}".format(return_code))


            #Load the result from the hdf5 output file.
            try:
                result = URDMEResult(self.model, outfile.name, loaddata=loaddata)
                result["Status"] = "Sucess"
                if number_of_trajectories > 1:
                    result_list.append(result)
                else:
                    return result
            except Exception as e:
                exc_info = sys.exc_info()
                os.remove(outfile.name)
                raise exc_info[1], None, exc_info[2]
                
        return result_list


    def create_propensity_file(self, file_name=None):
        """ Generate the C propensity file that is used to compile the URDME solvers.
            Only mass action propensities are supported.

        """

        template = open(os.path.abspath(os.path.dirname(__file__)) + '/data/propensity_file_template.c', 'r')
        propfile = open(file_name, "w")
        propfilestr = template.read()

        speciesdef = ""
        i = 0
        for S in self.model.listOfSpecies:
            speciesdef += "#define " + S + " " + "x[" + str(i) + "]" + "\n"
            speciesdef += "#define " + S + "_INDEX " +  str(i) + "\n"
            i += 1

        propfilestr = propfilestr.replace("__DEFINE_SPECIES__", speciesdef)

        propfilestr = propfilestr.replace("__NUMBER_OF_REACTIONS__", str(self.model.get_num_reactions()))
        propfilestr = propfilestr.replace("__NUMBER_OF_SPECIES__", str(self.model.get_num_species()))
        propfilestr = propfilestr.replace("__NUMBER_OF_VOXELS__", str(self.model.mesh.get_num_voxels()))

        # Create defines for the DataFunctions.
        data_fn_str = ""
        i = 0
        for d in self.model.listOfDataFunctions:
            if d.name is None:
                raise URDMEError("DataFunction {0} does not have a name attributed defined.".format(i))
            data_fn_str += "#define " + d.name + " data[" + str(i) + "]\n"
            i += 1
        propfilestr = propfilestr.replace("__DEFINE_DATA_FUNCTIONS__", str(data_fn_str))

        # Make sure all paramters are evaluated to scalars before we write them to the file.
        self.model.resolve_parameters()
        parameters = ""
        for p in self.model.listOfParameters:
            parameters += "const double " + p + " = " + str(self.model.listOfParameters[p].value) + ";\n"
        propfilestr = propfilestr.replace("__DEFINE_PARAMETERS__", str(parameters))


        # Reactions
        funheader = "double __NAME__(const int *x, double t, const double vol, const double *data, int sd)"
        #funheader = "double __NAME__(const int *x, double t, const double vol, const double *data, int sd, int voxel, int *xx, const size_t *irK, const size_t *jcK, const double *prK)"

        funcs = ""
        funcinits = ""
        i = 0
        for R in self.model.listOfReactions:
            func = ""
            rname = self.model.listOfReactions[R].name
            func += funheader.replace("__NAME__", rname) + "\n{\n"
            if self.model.listOfReactions[R].restrict_to == None or (isinstance(self.model.listOfReactions[R].restrict_to, list) and len(self.model.listOfReactions[R].restrict_to) == 0):
                func += self.model.listOfReactions[R].propensity_function
            else:
                func += "if("
                if isinstance(self.model.listOfReactions[R].restrict_to, list) and len(self.model.listOfReactions[R].restrict_to) > 0:
                    for sd in self.model.listOfReactions[R].restrict_to:
                        func += "sd == " + str(sd) + "||"
                    func = func[:-2]
                elif isinstance(self.model.listOfReactions[R].restrict_to, int):
                    func += "sd == " +  str(self.model.listOfReactions[R].restrict_to)
                else:
                    raise URDMEError("When restricting reaction to subdomains, you must specify either a list or an int")
                func += "){\n"
                func += self.model.listOfReactions[R].propensity_function

                func += "\n}else{"
                func += "\n\treturn 0.0;}"


            func += "\n}"
            funcs += func + "\n\n"
            funcinits += "    ptr[" + str(i) + "] = " + rname + ";\n"
            i += 1

        propfilestr = propfilestr.replace("__DEFINE_REACTIONS__", funcs)
        propfilestr = propfilestr.replace("__DEFINE_PROPFUNS__", funcinits)
        propfile.write(propfilestr)
        propfile.close()



def urdme(model=None, solver='nsm', solver_path="", model_file=None, input_file=None, seed=None, report_level=0):
    """ URDME solver interface.

        Similar to model.run() the urdme() function provides an interface that is backwards compatiable with the
        previous URDME implementation.

        After sucessful execution, urdme returns a URDMEResults object with the following members:
        U:         the raw copy number output in a matrix with dimension (Ndofs, num_time_points)
        tspan:     the time span vector containing the time points that corresponds to the columns in U
        status:    Sucess if the solver executed without error
        stdout:    the standard ouput stream from the call to the core solver
        stderr:    the standard error stream from the call to the core solver

    """
    
    
    #If solver is a subclass of URDMESolver, use it directly.
    if isinstance(solver, (type, types.ClassType)) and  issubclass(solver, URDMESolver):
        sol = solver(model, solver_path, report_level, model_file=model_file)
    elif type(solver) is str:
        if solver == 'nsm':
            from nsmsolver import NSMSolver
            sol = NSMSolver(model, solver_path, report_level, model_file=model_file)
        elif solver == 'nem':
            from nemsolver import NEMSolver
            sol = NEMSolver(model, solver_path, report_level, model_file=model_file)
        else:
            raise URDMEError("Unknown solver: {0}".format(solver_name))
    else:
        raise URDMEError("solver argument to urdme() must be a string or a URDMESolver class object.")

    sol.compile()
    return sol.run(seed=seed, input_file=input_file)


class URDMEDataFunction():
    """ Abstract class used to constuct the URDME data vector. """
    name = None
    def __init__(self, name=None):
        if name is not None:
            self.name = name
        if self.name is None:
            raise Exception("URDMEDataFunction must have a 'name'")
        
    def map(self, x):
        """ map() takes the coordinate 'x' and returns a list of doubles.
        Args:
            x: a list of 3 ints.
        Returns:
            a list of floats.
        """
        raise Exception("URDMEDataFunction.map() not implemented.")


class MeshImportError(Exception):
    """ Exception to raise when encourntering and error importing a mesh. """
    pass

class URDMEError(Exception):
    pass

class ModelException(Exception):
    pass

class InvalidSystemMatrixException(Exception):
    pass


class IntervalMeshPeriodicBoundary(dolfin.SubDomain):
    """ Subdomain for Periodic boundary conditions on a interval domain. """
    def __init__(self, a=0.0, b=1.0):
        """ 1D domain from a to b. """
        dolfin.SubDomain.__init__(self)
        self.a = a
        self.b = b

    def inside(self, x, on_boundary):
        return not bool((dolfin.near(x[0], self.b)) and on_boundary)

    def map(self, x, y):
        if dolfin.near(x[0], self.b):
            y[0] = self.a + (x[0] - self.b)

class SquareMeshPeriodicBoundary(dolfin.SubDomain):
    """ Subdomain for Periodic boundary conditions on a square domain. """
    def __init__(self, Lx=1.0, Ly=1.0):
        dolfin.SubDomain.__init__(self)
        self.Lx = Lx
        self.Ly = Ly

    def inside(self, x, on_boundary):
        """ Left boundary is "target domain" G """
        # return True if on left or bottom boundary AND NOT on one of the two corners (0, 1) and (1, 0)
        return bool((dolfin.near(x[0], 0) or dolfin.near(x[1], 0)) and
                (not ((dolfin.near(x[0], 0) and dolfin.near(x[1], 1)) or
                        (dolfin.near(x[0], 1) and dolfin.near(x[1], 0)))) and on_boundary)

    def map(self, x, y):
        ''' # Map right boundary G (x) to left boundary H (y) '''
        if dolfin.near(x[0], self.Lx) and dolfin.near(x[1], self.Ly):
            y[0] = x[0] - self.Lx
            y[1] = x[1] - self.Ly
        elif dolfin.near(x[0], self.Lx):
            y[0] = x[0] - self.Lx
            y[1] = x[1]
        else:   # near(x[1], 1)
            y[0] = x[0]
            y[1] = x[1] - self.Ly

class CubeMeshPeriodicBoundary(dolfin.SubDomain):
    """ Subdomain for Periodic boundary conditions on a cube domain. """
    def __init__(self, Lx=1.0, Ly=1.0, Lz=1.0):
        dolfin.SubDomain.__init__(self)
        self.Lx = Lx
        self.Ly = Ly
        self.Lz = Lz

    def inside(self, x, on_boundary):
        """ Left boundary is "target domain" G """
        # return True if on left or bottom boundary AND NOT on one of the two corners (0, 1) and (1, 0)
        return bool(
                (dolfin.near(x[0], 0) or dolfin.near(x[1], 0) or dolfin.near(x[3], 0))
                and (not (
                        (dolfin.near(x[0], 1) and dolfin.near(x[1], 0) and dolfin.near(x[1], 0)) or
                        (dolfin.near(x[0], 0) and dolfin.near(x[1], 1) and dolfin.near(x[1], 0)) or
                        (dolfin.near(x[0], 0) and dolfin.near(x[1], 0) and dolfin.near(x[1], 1))
                    ))
                and on_boundary
               )

    def map(self, x, y):
        ''' # Map right boundary G (x) to left boundary H (y) '''
        if dolfin.near(x[0], self.Lx) and dolfin.near(x[1], self.Ly) and dolfin.near(x[2], self.Lz):
            y[0] = x[0] - self.Lx
            y[1] = x[1] - self.Ly
            y[2] = x[2] - self.Lz
        elif dolfin.near(x[0], self.Lx) and dolfin.near(x[1], self.Ly):
            y[0] = x[0] - self.Lx
            y[1] = x[1] - self.Ly
            y[2] = x[2]
        elif dolfin.near(x[0], self.Lx) and dolfin.near(x[2], self.Lz):
            y[0] = x[0] - self.Lx
            y[1] = x[1]
            y[2] = x[2] - self.Lz
        elif dolfin.near(x[1], self.Ly) and dolfin.near(x[2], self.Lz):
            y[0] = x[0]
            y[1] = x[1] - self.Ly
            y[2] = x[2] - self.Lz
        elif dolfin.near(x[0], self.Lx):
            y[0] = x[0] - self.Lx
            y[1] = x[1]
            y[2] = x[2]
        elif dolfin.near(x[1], self.Ly):
            y[0] = x[0]
            y[1] = x[1] - self.Ly
            y[2] = x[2]
        elif dolfin.near(x[2], self.Lz):
            y[0] = x[0]
            y[1] = x[1]
            y[2] = x[2] - self.Lz
        else:
            y[0] = x[0]
            y[1] = x[1]
            y[2] = x[2]




if __name__ == '__main__':
    """ Command line interface to URDME. Execute URDME given a model file. """
<|MERGE_RESOLUTION|>--- conflicted
+++ resolved
@@ -105,36 +105,6 @@
         """ Used by pickle to set state when unpickling. """
 
         self.__dict__ = state
-<<<<<<< HEAD
-        #self.__dict__["mesh"] = pickle.loads(self.__dict__["mesh"])
-=======
-
-        if 'mesh' in state:
-            # Recreate the mesh
-            try:
-                fd = tempfile.NamedTemporaryFile(suffix=".xml")
-                fdname = fd.name
-                fd.write(state['mesh']['data'])
-                fd.seek(0)
-                mesh = URDMEMesh.read_dolfin_mesh(fdname)
-                fd.close()
-                if 'constrained_domain' in state['mesh']:
-                    # Black magic to match that in __getstate__
-                    cdd = state['mesh']['constrained_domain']
-                    compiled_class = compile(cdd['source'], 'pyurdme.mesh.constrained_domain', 'exec')
-                    eval(compiled_class)
-                    compiled_object = eval("{0}()".format(cdd['name']))
-                    for k,v in cdd['dict'].iteritems():
-                        compiled_object.__dict__[k] = v
-                    mesh.constrained_domain = compiled_object
-                if 'num_dof_voxels' in state['mesh']:
-                    mesh.num_dof_voxels = state['mesh']['num_dof_voxels']
-                mesh.init(2, 0)
-                self.__dict__['mesh'] = mesh
-            except Exception as e:
-                print "Error unpickling model, could not recreate the mesh."
-                raise e
->>>>>>> f313f2fe
 
         if 'subdomains' in state:
             # Recreate the subdomain functions
@@ -900,8 +870,6 @@
     
     def __getstate__(self):
         
-      
-      #state = self.__dict__
         state = {}
         state['function_space'] = None
       
@@ -1315,20 +1283,10 @@
         
         state = self.__dict__
         state["filecontents"] = filecontents
-<<<<<<< HEAD
-        
-=======
+        
         state["v2d"] = self.get_v2d()
         state["d2v"] = self.get_d2v()
 
-
-        for key, item in state.items():
-            try:
-                pickle.dumps(item)
-            except Exception as e:
-                raise Exception(("Failed to pickle URDMEResult:", str(e)))
-
->>>>>>> f313f2fe
         return state
 
 
@@ -1728,26 +1686,7 @@
         """ Create a color list for species at time. """
         
         timeslice = self.get_species(species,time_index, concentration = True)
-<<<<<<< HEAD
         colors = _compute_colors(timeslice)
-=======
-        import matplotlib.cm
-        
-        # Get RGB color map proportinal to the concentration.
-        cm = matplotlib.cm.ScalarMappable()
-        crgba= cm.to_rgba(timeslice, bytes = True)
-                                     
-        # Convert RGB to HEX
-        colors= []
-        for row in crgba:
-            # get R,G,B of RGBA
-            colors.append(self._rgb_to_hex(tuple(list(row[0:3]))))
-
-        # Convert Hex to Decimal
-        for i,c in enumerate(colors):
-            colors[i] = int(c,0)
-
->>>>>>> f313f2fe
         return colors
     
     
@@ -1773,20 +1712,22 @@
 
 def _compute_colors(x):
     import matplotlib.cm
-    
-    # Get RGB color map proportinal to the concentration.
+        
+    # Get RGB color map proportional to the concentration.
     cm = matplotlib.cm.ScalarMappable()
     crgba= cm.to_rgba(x, bytes = True)
     
     # Convert RGB to HEX
     colors= []
     for row in crgba:
-        colors.append(_rgb_to_hex(tuple(list(row[1:]))))
+        # get R,G,B of RGBA
+        colors.append(_rgb_to_hex(tuple(list(row[0:3]))))
     
     # Convert Hex to Decimal
     for i,c in enumerate(colors):
         colors[i] = int(c,0)
-    
+
+
     return colors
 
 
