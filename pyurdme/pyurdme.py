--- conflicted
+++ resolved
@@ -835,9 +835,7 @@
         dolfin.Mesh.__init__(self, mesh)
         self.function_space = None
         self.num_dof_voxels = None
-<<<<<<< HEAD
         self.init()
-=======
     
     
     def __getstate__(self):
@@ -897,8 +895,6 @@
         except Exception as e:
             print "Error unpickling model, could not recreate the mesh."
             raise e
-
->>>>>>> 1fd29e80
 
     def add_periodic_boundary_condition(self, domain):
         """ Add a periodic boundary mapping object (a subclass of dolfin.SubDomain). """
