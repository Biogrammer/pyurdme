# pylint: disable-msg=C0301
# pylint: disable-msg=C0103

import os
import re
import shutil
import subprocess
import sys
import tempfile
import types

import numpy
import scipy.io
import scipy.sparse

import gmsh
from model import *

try:
    import h5py
except:
    raise Exception("PyURDME requires h5py.")

try:
    import dolfin
    dolfin.parameters["linear_algebra_backend"] = "uBLAS"
except:
    raise Exception("PyURDME requires FeniCS/dolfin.")

import pickle

# Set log level to report only errors or worse
#dolfin.set_log_level(dolfin.ERROR)

class URDMEModel(Model):
    """
        An URDME Model extends Model with spatial information and methods to create URDME solver input.
        TODO: Documentiation.
    """

    def __init__(self, name=""):
        Model.__init__(self, name)

        # Currently not used
        self.geometry = None

        self.mesh = None
        self.xmesh = None

        # subdomins is a list of MeshFunctions with subdomain marker information
        self.subdomains = OrderedDict()

        # This dictionary hold information about the subdomains each species is active on
        self.species_to_subdomains = {}
<<<<<<< HEAD
        
        self.report_level = 0
    
=======

>>>>>>> bc4d27aa
        self.tspan = None
        self.vol = None

    def __getstate__(self):
        """ Used by pickle to get state when pickling. Because we
            have Swig wrappers to extension modules, we need to remove some instance variables
            for the object to pickle. """

        #  Filter out any instance variable that is not picklable...
        state = self.__dict__
        for key, item in state.items():
            try:
                pickle.dumps(item)
            except Exception as e:
                if key == "mesh":
                    tmpfile = tempfile.NamedTemporaryFile(suffix=".xml")
                    dolfin.File(tmpfile.name) << item
                    tmpfile.seek(0)
                    state[key] = tmpfile.read()
                elif key == "subdomains":
                    sddict = OrderedDict()
                    for sdkey, sd_func in item.items():
                        tmpfile = tempfile.NamedTemporaryFile(suffix=".xml")
                        dolfin.File(tmpfile.name) << sd_func
                        tmpfile.seek(0)
                        sddict[sdkey] = tmpfile.read()
                    state[key] = sddict
                else:
                    state[key] = None


        return state

    def __setstate__(self, state):
        """ Used by pickle to set state when unpickling. """

        self.__dict__ = state

        # Recreate the mesh
        try:
            fd = tempfile.NamedTemporaryFile(suffix=".xml")
            fdname = fd.name
            fd.write(state["mesh"])
            fd.seek(0)
            mesh = Mesh.read_dolfin_mesh(fdname)
            fd.close()
            self.__dict__["mesh"] = mesh
        except Exception, e:
            print "Error unpickling model, could not recreate the mesh."
            raise

        # Recreate the subdomain functions
        try:
            sddict = OrderedDict()
            for sdkey, sd_func_str in state["subdomains"].items():
                fd = tempfile.NamedTemporaryFile(suffix=".xml")
                fdname = fd.name
                fd.write(sd_func_str)
                fd.seek(0)
                fd_in = dolfin.File(filename)
                func = dolfin.MeshFunction("size_t", self.__dict__["mesh"])
                fd_in >> func
                sddict[sdkey] = func
                fd.close()
            self.__dict__["subdomains"] = sddict
        except Exception as e:
            print "Error unpickling model, could not recreate the subdomain functions"

        self.meshextend()


    def __initializeSpeciesMap(self):
        i = 0
        self.species_map = {}
        for S in self.listOfSpecies:
            self.species_map[S] = i
            i = i + 1

    def speciesMap(self):
        """ Get the species map, name to index. """
        if not hasattr(self, 'species_map'):
            self.__initializeSpeciesMap()

        return self.species_map

    def addSubDomain(self, subdomain):
        if not subdomain.dim() in self.subdomains.keys():
            self.subdomains[subdomain.dim()] = subdomain
        else:
            raise ModelException("Failed to add subdomain function of dim "+str(subdomain.dim())+". Only one subdomain function of a given dimension is allowed.")

    def createStoichiometricMatrix(self):
        """ Generate a stoichiometric matrix in sparse CSC format. """

        if not hasattr(self, 'species_map'):
            self.__initializeSpeciesMap()
        if self.getNumReactions() > 0:
            ND = numpy.zeros((self.getNumSpecies(), self.getNumReactions()))
            for i, r in enumerate(self.listOfReactions):
                R = self.listOfReactions[r]
                reactants = R.reactants
                products  = R.products

                for s in reactants:
                    ND[self.species_map[s], i] -= reactants[s]
                for s in products:
                    ND[self.species_map[s], i] += products[s]

            N = scipy.sparse.csc_matrix(ND)
        else:
            N = numpy.zeros((self.getNumSpecies(), self.getNumReactions()))

        return N

    def createDependencyGraph(self):
        """ Construct the sparse dependecy graph. """

        #TODO: Automatically create a dependency graph (cannot be optimal, but good enough.)
        GF = numpy.ones((self.getNumReactions(), self.getNumReactions() + self.getNumSpecies()))
        try:
            G = scipy.sparse.csc_matrix(GF)
        except Exception as e:
            G = GF

        return G


    def timespan(self, tspan):
        """ Set the time span of simulation. """
        self.tspan = tspan


    def _initialize_default_subdomain(self):
        """" Create a default subdomain function. The default is all voxels belong
             to subdomain 1.
        """

        subdomain = dolfin.MeshFunction("size_t", self.mesh, self.mesh.topology().dim()-1)
        subdomain.set_all(1)
        self.addSubDomain(subdomain)

    def _initialize_species_to_subdomains(self):
        """ Initialize the species mapping to subdomains. The default
            is that a species is active in all the defined subdomains.
        """

        # If no subdomain function has been set by the user,
        # we need to create a default subdomain here.
        if not self.subdomains:
            self._initialize_default_subdomain()

        # The unique elements of the subdomain MeshFunctions
        sds = []
        for dim, subdomain in self.subdomains.items():
            sds = sds + list(numpy.unique(subdomain.array()).flatten())
        sds = numpy.unique(sds)
        sds = list(sds)

        # This explicit typecast is necessary for UFL not to choke on the subdomain ids.
        for i, sd in enumerate(sds):
            sds[i] = int(sd)

        # This conversion is necessary for UFL not to choke on the subdomain ids.
        for i, sd in enumerate(sds):
            sds[i] = int(sd)
        try:
            sds.remove(0)
        except Exception:
            pass

        # If a species is not present as key in the species_to_subdomain mapping,
        # we label it as active in all subdomains
        for spec_name in self.listOfSpecies:
            species = self.listOfSpecies[spec_name]
            if species not in self.species_to_subdomains.keys():
                self.species_to_subdomains[species] = sds


    def restrict(self, species, subdomains):
        self.species_to_subdomains[species] = subdomains


    def subdomainVector(self, subdomains={}):
        """ Create the 'sd' vector. 'subdomains' is a dolfin FacetFunction,
            and if no subdomain input is specified, they voxels default to
            subdomain 1. """


        # TODO: We need to make sure that the highest dimension is applied
        #       first, otherwise the cell level will overwrite all markings
        #       applied on boundaries.

        if not hasattr(self,'xmesh'):
            self.meshextend()

        self.mesh.init()

        # TODO: Support arbitrary sd-numbers and more than one subdomain
        sd = numpy.zeros((1, self.mesh.getNumVoxels()))
        if subdomains == {}:
            self.sd = sd.flatten()
            print subdomains
        else:
            for dim, subdomain in subdomains.items():
                # Map all facet labels to vertex labels
                tovertex = self.mesh.topology()(dim, 0)
                for i in range(subdomain.size()):
                    for vtx in tovertex(i):
                        if subdomain[i] != 0: # TODO: Temporary hack to fix issue with Gmesh facet_region files.
                            sd[0, vtx] = subdomain[i]

        self.sd = sd.flatten()
        return self.sd


    def initializeInitialValue(self):
        """ Create all-zeros inital condition matrix. """
        ns = self.getNumSpecies()
        nv = self.mesh.getNumVoxels()
        self.u0 = numpy.zeros((ns, nv))

    def meshextend(self):
        """ Extend the primary mesh with information about the degrees of freedom.

            TODO: Docs...

            """

        xmesh = Xmesh()

        # Construct a species map (dict mapping model species name to an integer index)
        species_map = self.speciesMap()

        # Initialize the function spaces and dof maps.
        for spec in self.listOfSpecies:

            species = self.listOfSpecies[spec]
            spec_name = species.name
            spec_index = species_map[spec_name]

            xmesh.function_space[spec_name] = dolfin.FunctionSpace(self.mesh, "Lagrange", 1)
            # vertex_to_dof_map provides a map between the vertex index and the dof.
            xmesh.vertex_to_dof_map[spec_name] = xmesh.function_space[spec_name].dofmap().dof_to_vertex_map(self.mesh)
            xmesh.vertex_to_dof_map[spec_name] = len(self.listOfSpecies) * xmesh.vertex_to_dof_map[spec_name] + spec_index
            xmesh.dof_to_vertex_map[spec_name] = xmesh.function_space[spec_name].dofmap().vertex_to_dof_map(self.mesh)

        xmesh.vertex = self.mesh.coordinates()
        self.xmesh = xmesh


    # Some utility routines to set initial conditions
    def scatter(self, spec_init, subdomains=None):
        """ Scatter an initial number of molecules over the voxels in a subdomain. """

        if not hasattr(self,"u0"):
            self.initializeInitialValue()

        if not hasattr(self, 'xmesh'):
            self.meshextend()

        self._initialize_species_to_subdomains()

        if not hasattr(self, 'sd'):
            self.subdomainVector(self.subdomains)

        for species in spec_init:

            if subdomains is None:
                subdomains = self.species_to_subdomains[species]

            spec_name = species.name
            num_spec = spec_init[species]
            species_map = self.speciesMap()
            specindx = species_map[spec_name]

            sd = self.sd
            table = []
            for i, ind in enumerate(sd):
                if ind in subdomains:
                    table.append(i)

            ltab = len(table)
            if ltab == 0:
                raise ModelException("scatter: No voxel in the given subdomains "+str(subdomains)+", check subdomain marking.")

            for mol in range(num_spec):
                vtx = numpy.random.randint(0, ltab)
                ind = table[vtx]
                self.u0[specindx, ind] += 1


    def placeNear(self, spec_init, point=None):
        """ Place all molecules of kind species in the voxel nearest a given point. """

        if not hasattr(self, "u0"):
            self.initializeInitialValue()

        if not hasattr(self, 'xmesh'):
            self.meshextend()

        coords = self.mesh.getVoxels()
        shape = coords.shape


        for spec in spec_init:

            spec_name = spec.name
            num_spec = spec_init[spec]

            # Find the voxel with center (vertex) nearest to the point
            reppoint = numpy.tile(point, (shape[0], 1))
            dist = numpy.sqrt(numpy.sum((coords-reppoint)**2, axis=1))
            ix = numpy.argmin(dist)

            species_map = self.speciesMap()
            specindx = species_map[spec_name]
            #dofind = self.xmesh.vertex_to_dof_map[spec_name][ix]
            #ix = (dofind - specindx) / len(species_map)
            self.u0[specindx, ix] = num_spec



    def createSystemMatrix(self):
        """
            Create the system (diffusion) matrix for input to the URDME solvers. The matrix
            is built by concatenating the individually assembled matrices for each of the species,
            and multiplying with the lumped mass matrix (which define the volume of the voxels).

            The dofs in the Dolfin-assembled matrices are reordered so that each column in the
            result matrix corresponds to the vertex numbering in the mesh.

            Negative off-diagonal elements in the matrix are set to zero, and the diagonal is renormalized
            in order to assure that the returned matrix is a Markov transition matrix.

            Returns a dictionary containing the volumes of the subvolumes, the system diffusion matrix
            and the fraction of the mass of the negative off-diagonal elements that has been filtered out.

            """

        # Check if the individual stiffness and mass matrices (per species) have been assembled, otherwise assemble them.
        try:
            stiffness_matrices = self.stiffness_matrices
            mass_matrices = self.mass_matrices
        except AttributeError:
            if self.mesh is None:
                raise ModelException("This model has no mesh, can not craete system matrix.")
            matrices = self.assemble()
            self.stiffness_matrices = matrices['K']
            self.mass_matrices = matrices['M']
            stiffness_matrices = self.stiffness_matrices
            mass_matrices = self.mass_matrices

        # Make a dok matrix of dimension (Ndofs,Ndofs) for easier manipulatio

        i = 1
        Mspecies = len(self.listOfSpecies)
        if Mspecies == 0:
            raise ModelException("The model has no species, can not create system matrix.")
        Nvoxels = self.mesh.getNumVoxels()
        Ndofs = Nvoxels*Mspecies
        S = scipy.sparse.dok_matrix((Ndofs, Ndofs))

        # Create the volume vector by lumping the mass matrices
        vol = numpy.zeros((Ndofs, 1))
        spec = 0

        xmesh = self.xmesh

        for species, M in mass_matrices.iteritems():

            dof2vtx = xmesh.dof_to_vertex_map[species]

            rows, cols, vals = M.data()
            SM = scipy.sparse.csr_matrix((vals, cols, rows))
            vols = SM.sum(axis=1)

            spec = self.species_map[species]
            for j in range(len(vols)):
                vx = dof2vtx[j]
                dof = Mspecies*vx+spec
                vol[dof, 0] = vols[j]

        # This is necessary in order for the array to have the right dimension (Ndofs,1)
        vol = vol.flatten()

        # Assemble one big matrix from the indiviudal stiffness matrices. Multiply by the inverse of
        # the lumped mass matrix, filter out any entries with the wrong sign and renormalize the columns.
        spec = 0
        positive_mass = 0.0
        total_mass = 0.0

        try:
            sd = self.sd
        except:
            sd = self.subdomainVector(self.subdomains)

        for species, K in stiffness_matrices.iteritems():

            rows, cols, vals = K.data()
            Kcrs = scipy.sparse.csr_matrix((vals, cols, rows))
            Kdok = Kcrs.todok()

            dof2vtx = xmesh.dof_to_vertex_map[species]

            for entries in Kdok.items():

                ind = entries[0]
                ir = ind[0]
                ij = ind[1]

                # Permutation to make the matrix ordering match that of sd, u0. (Dolfin dof -> URDME dof)
                ir = dof2vtx[ind[0]]
                ij = dof2vtx[ind[1]]

                val = entries[1]

                if ir != ij:

                    # Check if this is an edge that the species should diffuse along,
                    # if not, set the diffusion coefficient along this edge to zero. This is
                    # equivalent to how boundary species are handled in the current Matlab interface.
                    if sd[ir] not in self.species_to_subdomains[self.listOfSpecies[species]]:
                        val = 0.0

                    if val > 0.0:
                        positive_mass += val
                        val = 0.0
                    else:
                        total_mass += val

                # The volume can be zero, if the species is not active at the vertex (such as a 2D species at a 3D node)
                if vol[Mspecies*ij+spec] == 0:
                    vi = 1
                else:
                    vi = vol[Mspecies*ij+spec]

                S[Mspecies*ir+spec, Mspecies*ij+spec] = -val/vi

            spec = spec + 1

        # Convert to compressed column for compatibility with the URDME solvers.
        D = S.tocsc()

        # Renormalize the columns (may not sum to zero since elements may have been filtered out
        sumcol = numpy.zeros((Ndofs, 1))
        for i in range(Ndofs):
            col = D.getcol(i)
            for val in col.data:
                if val > 0.0:
                    sumcol[i] += val

        D.setdiag(-sumcol.flatten())

        #print "Fraction of positive off-diagonal entries: " + str(numpy.abs(positive_mass/total_mass))
        return {'vol':vol, 'D':D, 'relative_positive_mass':positive_mass/total_mass}


    def validate(self, urdme_solver_data):
        """ Validate the model data structures.

            validate should be called prior to writing the model to the solver input file,
            since the solvers themselves do very limited error checking of the input.

        """

        for spec_name, species in self.listOfSpecies.items():
            if 0 in self.species_to_subdomains[species]:
                raise ModelException("Subdomain number 0 is reserved. Please check your model.")

        # Check that all the columns of the system matrix sums to zero (or close to zero). If not, it does
        # not define a Markov process and the solvers might segfault or produce erraneous results.
        maxcolsum = numpy.max(numpy.abs(urdme_solver_data['D'].sum(axis=0)))
        if maxcolsum > 1e-10:
            raise InvalidSystemMatrixException("Invalid diffusion matrix. The sum of the columns does not sum to zero. " + str(maxcolsum))


    def solverData(self):
        """ Return the datastructures needed by the URDME solvers.

           solverData creates and populates a dictionary, urdme_solver_data,
           containing the mandatory input data structures of the core NSM solver in URDME
           that is derived from the model. The data strucyures are

           N    - the stochiometry matrix
           G    - the dependency graph
           vol  - the volume vector
           sd   - the subdomain vector
           data - the data vector
           u0   - the intial condition

           This data is also returned, unlike in the Matlab URDME interface

           p - the vertex coordinates
           K - a (Nvoxel x Nvoxel) connectivity matrix

        """


        urdme_solver_data = {}

        # Stoichimetric matrix
        N = self.createStoichiometricMatrix()
        urdme_solver_data['N'] = N
        # Dependency Graph
        G = self.createDependencyGraph()
        urdme_solver_data['G']  = G

        # Volume vector
        result =  self.createSystemMatrix()
        vol = result['vol']
        urdme_solver_data['dofvolumes'] = vol

        #TODO: Make use of all dofs values, requires modification of CORE URDME...
        self.vol = vol[1::len(self.listOfSpecies)]

        urdme_solver_data['vol'] = self.vol
        D = result['D']
        urdme_solver_data['D'] = D

        # Subdomain vector
        urdme_solver_data['sd'] = self.subdomainVector(self.subdomains)

        # Data vector. If not present in model, it defaults to a vector with all elements zero.
        data = numpy.zeros((1, self.mesh.getNumVoxels()))
        urdme_solver_data['data'] = data

        if not hasattr(self,'u0'):
            self.initializeInitialValue()

        urdme_solver_data['u0'] = self.u0

        tspan = numpy.asarray(self.tspan, dtype=numpy.float)
        urdme_solver_data['tspan'] = tspan

        # Vertex coordinates
        urdme_solver_data['p'] = self.mesh.getVoxels()

        # Connectivity matrix
        urdme_solver_data['K'] = self.connectivityMatrix()

        urdme_solver_data['report'] = self.report_level
        #rows,cols,vals = self.stiffness_matrices["MinD_m"].data()
        #SM = scipy.sparse.csr_matrix((vals,cols,rows))
        #urdme_solver_data["Kmindm"] = SM.tocsc()

        return urdme_solver_data


    def serialize(self, filename=None):
        """ Write the datastructures needed by the the core URDME solvers to a .mat input file. """

        urdme_solver_data = self.solverData()
        self.validate(urdme_solver_data)
        scipy.io.savemat(filename, urdme_solver_data, oned_as='column')


    def connectivityMatrix(self):
        """ Assemble a connectivity matrix in CCS format. """

        fs = dolfin.FunctionSpace(self.mesh, "Lagrange", 1)
        trial_function = dolfin.TrialFunction(fs)
        test_function = dolfin.TestFunction(fs)
        a_K = -1*dolfin.inner(dolfin.nabla_grad(trial_function), dolfin.nabla_grad(test_function)) * dolfin.dx
        C = dolfin.assemble(a_K)
        rows, cols, vals = C.data()
        C = scipy.sparse.csr_matrix((vals, cols, rows))
        C = C.tocsc()
        return C

    def assemble(self):
        """  Assemble the mass and stiffness matrices using Dolfin.

            Returns: A dictionary containing two dictionaries, one for the stiffness matrices
            and one for the mass matrices. Those dictionaries has the species names as keys and
            the matrices are in CSR format.
            """

        if self.xmesh == None:
            self.meshextend()

        self._initialize_species_to_subdomains()

        function_space = self.xmesh.function_space
        trial_functions = OrderedDict()
        test_functions = OrderedDict()
        stiffness_matrices = OrderedDict()
        mass_matrices = OrderedDict()

        # The maximum dimension that a species is active on (currently not used)
        maxdim = 1
        for spec in self.listOfSpecies:
            dim = self.listOfSpecies[spec].dim()
            if dim > maxdim:
                maxdim = dim

        for spec in self.listOfSpecies:
            trial_functions[spec] = dolfin.TrialFunction(function_space[spec])
            test_functions[spec] = dolfin.TestFunction(function_space[spec])


        weak_form_K = {}
        weak_form_M = {}

        # Set up the forms
        for spec_name, species in self.listOfSpecies.items():

            # Find out what subdomains this species is active on
            subdomain_list = self.species_to_subdomains[species]
            weak_form_K[spec_name] = dolfin.inner(dolfin.nabla_grad(trial_functions[spec_name]), dolfin.nabla_grad(test_functions[spec_name]))*dolfin.dx
            weak_form_M[spec_name] = trial_functions[spec_name]*test_functions[spec_name]*dolfin.dx

        # Assemble the matrices
        for spec_name, species in self.listOfSpecies.items():
            stiffness_matrices[spec_name] = dolfin.assemble(weak_form_K[spec_name])
            # We cannot include the diffusion constant in the assembly, dolfin does not seem to deal well
            # with small diffusion constants (drops small elements)
            stiffness_matrices[spec_name] = species.diffusion_constant * stiffness_matrices[spec_name]
            mass_matrices[spec_name] = dolfin.assemble(weak_form_M[spec_name])


        return {'K':stiffness_matrices, 'M':mass_matrices}





class Mesh(dolfin.Mesh):
    """ A URDME mesh extends the Dolfin mesh class. """

    def __init__(self, mesh=None):
        dolfin.Mesh.__init__(self, mesh)

    def getNumVoxels(self):
        return self.num_vertices()

    def getVoxels(self):
        return self.coordinates()

    """  Wrappers around dolfins built-in simple geometries/meshes.

        These following methods will all give regular meshes that will produce discretizations that are
        equivalent to Cartesian grids.

    """

    @classmethod
    def unitIntervalMesh(cls, nx):
        mesh = dolfin.IntervalMesh(nx, 0, 1)
        return Mesh(mesh)

    @classmethod
    def IntervalMesh(cls, nx, a, b):
        mesh = dolfin.IntervalMesh(nx, a, b)
        return Mesh(mesh)

    @classmethod
    def unitSquareMesh(cls, nx, ny):
        """ Unit Square of with nx,ny points in the respective axes. """
        mesh = dolfin.UnitSquareMesh(nx, ny)
        return Mesh(mesh)

    @classmethod
    def SquareMesh(cls, L, nx, ny):
        """ Regular mesh of a square with side length L. """
        mesh = dolfin.RectangleMesh(0, 0, L, L, nx, ny)
        return Mesh(mesh)

    @classmethod
    def unitCubeMesh(cls, nx, ny, nz):
        """ Unit Cube of with nx,ny points in the respective axes. """
        mesh = dolfin.UnitCubeMesh(nx, ny, nz)
        return Mesh(mesh)

    @classmethod
    def CubeMesh(cls, L, nx, ny, nz):
        """ Cube with nx,ny points in the respective axes. """
        mesh = dolfin.BoxMesh(0, 0, 0, L, L, L, nx, ny, nz)
        return Mesh(mesh)



    #@classmethod
    #def unitCircle(cls, nx,ny):
    #    """ Unit Square of with nx,ny points in the respective axes. """
    #    mesh = dolfin.UnitCircleMesh(nx,ny)
    #    return Mesh(mesh)

    #@classmethod
    #def unitSphere(cls, nx,ny):
    #    """ Unit Square of with nx,ny points in the respective axes. """
    #    mesh = dolfin.UnitSquareMesh(nx,ny)
    #    return Mesh(mesh)



    @classmethod
    def read_gmsh_mesh(cls, meshfile):
        """ Read a Gmsh mesh from file. """
        mr = GmshMeshReceiverBase()
        try:
            mesh = read_gmsh(mr, filename=meshfile)
        except:
            raise MeshImportError("Failed to import mesh: " + filename)

        return mesh

    @classmethod
    def read_dolfin_mesh(cls, filename=None):
        """ Import a mesh in Dolfins native .xml format """

        try:
            dolfin_mesh = dolfin.Mesh(filename)
            mesh = Mesh(mesh=dolfin_mesh)
            return mesh
        except Exception as e:
            raise MeshImportError("Failed to import mesh: " + filename+"\n" + str(e))


class Xmesh():
    """ Extended mesh object.

        Contains function spaces and dof mappings.
    """

    def __init__(self):
        self.coordinates = None
        self.function_space = {}
        self.vertex_to_dof_map = {}
        self.dof_to_vertex_map = {}


class URDMEResult(dict):
    """ Result object for a URDME simulation, extends the dict object. """

    def __init__(self, model=None, filename=None, loaddata=False):
        self.model = model
        self.sol = None
        self.U = None
        self.tspan = None
        self.data_is_loaded = False
        self.sol_initialized = False
        self.filename = filename
        if filename is not None and loaddata:
            self.read_solution()


    def __setattr__(self, k, v):
        if k in self.keys():
            self[k] = v
        elif not hasattr(self, k):
            self[k] = v
        else:
            raise AttributeError, "Cannot set '%s', cls attribute already exists" % ( k, )

    def __setupitems__(self, k):
        if k == 'sol' and not self.sol_initialized:
            self.initialize_sol()
            self.sol_initialized = True
        elif (k == 'U' or k == 'tspan') and not self.data_is_loaded:
            if self.filename is None:
                raise AttributeError("This result object has no data file.")
            self.read_solution()

    def __getitem__(self, k):
        self.__setupitems__(k)
        if k in self.keys():
            return self.get(k)
        raise KeyError("Object has no attribute {0}".format(k))

    def __getattr__(self, k):
        self.__setupitems__(k)
        if k in self.keys():
            return self.get(k)
        raise AttributeError("Object has no attribute {0}".format(k))

    def __del__(self):
        """ Deconstructor. """
        if not self.data_is_loaded:
            try:
                # Clean up data file
                os.remove(self.filename)
            except OSError as e:
                print "Could not delete '{0}'".format(self.filename)


    def _initialize_sol(self):
        """ Initialize the sol variable. """
        # Create Dolfin Functions for all the species
        sol = {}

        dims = self.U.shape
        if self.model is None:
            raise URDMEError("URDMEResult.model must be set before the sol attribute can be accessed.")
        numvox = self.model.mesh.getNumVoxels()
        # The result is loaded in dolfin Functions, one for each species and time point
        for i, spec in enumerate(self.model.listOfSpecies):

            species = self.model.listOfSpecies[spec]
            spec_name = species.name
            dof_to_vertex_map = self.model.xmesh.dof_to_vertex_map[spec]
            vertex_to_dof_map = self.model.xmesh.vertex_to_dof_map[spec]

            spec_sol = {}
            for j, time in enumerate(self.tspan):
                func = dolfin.Function(dolfin.FunctionSpace(self.model.mesh, "Lagrange", 1))
                func_vector = func.vector()

                for voxel in range(numvox):
                    dof = voxel*len(self.model.listOfSpecies)+i
                    ix  = vertex_to_dof_map[voxel]
                    dolfvox = (ix-i)/len(self.model.listOfSpecies)
                    func_vector[dolfvox] = float(self.U[dof, j]/self.model.vol[voxel])

                spec_sol[time] = func

            sol[spec] = spec_sol
        self.sol = sol
        return sol

    def dumps(self, species, folder_name):
        """ Dump the trajectory of species to a collection of vtk files """
        
        self._initialize_sol()
        subprocess.call(["mkdir", "-p", folder_name])
        func = dolfin.Function(dolfin.FunctionSpace(self.model.mesh, "Lagrange", 1))
        func_vector = func.vector()
        fd = dolfin.File(folder_name+"/trajectory.pvd")
        numvox = self.model.mesh.getNumVoxels()

        for i, time in enumerate(self.tspan):
            solvector = (self.sol[species][time]).vector()
            for dof in range(numvox):
                func_vector[dof] = solvector[dof]
            fd << func



    def toXYZ(self, filename, species=None, file_format="VMD"):
        """ Dump the solution attached to a model as a xyz file. This format can be
            read by e.g. VMD, Jmol and Paraview. """

        if self.U is None:
            raise URDMEError("No solution found in the model.")

        #outfile = open(filename,"w")
        dims = numpy.shape(self.U)
        Ndofs = dims[0]
        Mspecies = len(self.model.listOfSpecies)
        Ncells = Ndofs / Mspecies

        coordinates = self.model.mesh.getVoxels()
        coordinatestr = coordinates.astype(str)

        if species == None:
            species = list(self.model.listOfSpecies.keys())

        if file_format == "VMD":
            outfile = open(filename, "w")
            filestr = ""
            for i, time in enumerate(self.tspan):
                number_of_atoms = numpy.sum(self.U[:, i])
                filestr += (str(number_of_atoms) + "\n" + "timestep " + str(i) + " time " + str(time) + "\n")
                for j, spec in enumerate(species):
                    for k in range(Ncells):
                        for mol in range(self.U[k * Mspecies + j, i]):
                            # Sample a random position in a sphere of radius computed from the voxel volume
                            # TODO: Sample volume
                            linestr = spec + "\t" + '\t'.join(coordinatestr[k, :]) + "\n"
                            filestr += linestr

            outfile.write(filestr)
            outfile.close()

        elif file_format == "ParaView":
            foldername = filename
            os.mkdir(foldername)
            for i, time in enumerate(self.tspan):
                outfile = open(foldername + "/" + filename + "." + str(i), "w")
                number_of_atoms = numpy.sum(self.U[:, i])
                filestr = ""
                filestr += (str(number_of_atoms) + "\n" + "timestep " + str(i) + " time " + str(time) + "\n")
                for j, spec in enumerate(self.model.listOfSpecies):
                    for k in range(Ncells):
                        for mol in range(model.U[k * Mspecies + j, i]):
                            linestr = spec + "\t" + '\t'.join(coordinatestr[k, :]) + "\n"
                            filestr += linestr
                outfile.write(filestr)
                outfile.close()

    def toCSV(self, filename):
        """ Dump the solution attached to a model as a .csv file. """
        #TODO: Make this work for 2D meshes with only two coordinates.

        if self.U is None:
            raise URDMEError("No solution found in the model.")

        dims = numpy.shape(self.U)
        Ndofs = dims[0]
        Mspecies = len(self.model.listOfSpecies)
        Ncells = Ndofs/Mspecies

        coordinates = self.model.mesh.getVoxels()
        coordinatestr = coordinates.astype(str)
        subprocess.call(["mkdir", "-p", filename])
        for i, time in enumerate(self.tspan):
            outfile = open(filename + '/' + filename + str(i) + ".csv", "w")
            number_of_atoms = numpy.sum(self.U[:, i])
            filestr = "xcoord,ycoord,zcoord,radius,type\n"
            for j, spec in enumerate(self.model.listOfSpecies):
                for k in range(Ncells):
                    for mol in range(self.U[k * Mspecies + j, i]):
                        obj = self.model.listOfSpecies[spec]
                        reaction_radius = obj.reaction_radius
                        linestr = coordinatestr[k, 0] + "," + coordinatestr[k, 1] + "," + coordinatestr[k, 2] + "," + str(reaction_radius) + "," + str(j) + "\n"
                        filestr += linestr
            outfile.write(filestr)
            outfile.close()


<<<<<<< HEAD
    def read_solution(self, filename):
        """ Load the result file. """
        resultfile = h5py.File(filename, 'r')
=======
    def read_solution(self):
        """ Read the datafile into memory and delete it. """
        print "URDMEResult.read_solution: {0}".format(self.filename)

        resultfile = h5py.File(self.filename, 'r')
>>>>>>> bc4d27aa

        U = resultfile['U']
        U = numpy.array(U)
        
        # This little hack makes U have the same structure as in the Matlab interface...
        #dims = numpy.shape(U)
        #print dims
        #U = U.reshape((dims[1], dims[0]))
        #U = U.transpose()

        tspan = resultfile['tspan']
        tspan = numpy.array(tspan).flatten()
        resultfile.close()
        self.U = U
        self.tspan = tspan

        try:
            # Clean up data file
            os.remove(self.filename)
            # Mark the data as loaded
            self.data_is_loaded = True
        except OSError as e:
            print "Could not delete '{0}'".format(self.filename)
            raise exc_info[1], None, exc_info[2]


class URDMESolver:
    """ Abstract class for URDME solvers. """

    def __init__(self, model, solver_path=None, report_level=0, model_file=None):
        """ Constructor. """
        if not isinstance(model, URDMEModel):
            raise URDMEError("URDMEsolver constructors must take a URDMEModel as an argument.")
        if not issubclass(self.__class__, URDMESolver):
            raise URDMEError("Solver classes must be a subclass of URDMESolver.")
        if not hasattr(self, 'NAME'):
            raise URDMEError("Solver classes must implement a NAME attribute.")

        self.model = model
        self.is_compiled = False
        self.report_level = report_level
        self.model_file = model_file
        self.infile_name = None
        self.delete_infile = False
        self.model_name = self.model.name
        self.solver_base_dir = None

        # For the remote execution
        self.temp_urdme_root = None

        self.URDME_ROOT =  os.path.dirname(os.path.abspath(__file__))+"/urdme"

        #print "solver_path={0}".format(solver_path)
        if solver_path is None or solver_path == "":
            self.URDME_BUILD = self.URDME_ROOT + '/build/'
        else:
            self.URDME_BUILD = solver_path + '/build/'
            os.environ['SOLVER_ROOT'] = solver_path

    def __getstate__(self):
        """ Save the state of the solver, saves all instance variables
            and reads all the files necessary to compile the solver off
            of the file system and stores it in a separate state variable.
            If the solver model files is specified, it saves that too.
            This is used by Pickle.
        """
        ret = {}
        # Save the instance variables
        ret['vars'] = self.__dict__.copy()
        # The model object is not picklabe due to the Swig-objects from Dolfin
        ret['vars']['model'] = None
        ret['vars']['is_compiled'] = False
        # Create temp root
        tmproot = tempfile.mkdtemp()
        # Get the propensity file
        model_file = tmproot+'/'+self.model_name + '_pyurdme_generated_model'+ '.c'
        ret['model_file'] = os.path.basename(model_file)
        if self.model_file == None:
            self.createPropensityFile(file_name=model_file)
        else:
            subprocess.call('cp '+self.model_file+' '+model_file, shell=True)
        # Get the solver source files
        os.mkdir(tmproot+'/include')
        os.mkdir(tmproot+'/src')
        os.mkdir(tmproot+'/src/'+self.NAME)
        #TODO: what if solverdir is not the same as URDME_ROOT ?
        subprocess.call('cp '+self.URDME_ROOT+'src/*.c '+tmproot+'/src/', shell=True)
        subprocess.call('cp '+self.URDME_ROOT+'src/'+self.NAME+'/*.* '+tmproot+'/src/'+self.NAME+'/', shell=True)
        subprocess.call('cp '+self.URDME_ROOT+'include/*.h '+tmproot+'/include/', shell=True)
        #TODO: get the include files from solvers not in the default path (none currently implement this).
        # Get the Makefile
        os.mkdir(tmproot+'/build')
        subprocess.call('cp '+self.URDME_BUILD+'Makefile.'+self.NAME+' '+tmproot+'/build/Makefile.'+self.NAME, shell=True)
        # Get the input file
        input_file = tmproot+'/model_input.mat'
        ret['input_file'] = os.path.basename(input_file)
        self.model.serialize(filename=input_file)
        ##
        origwd = os.getcwd()
        os.chdir(tmproot)
        tarname = tmproot+'/'+self.NAME+'.tar.gz'
        subprocess.call('tar -czf '+tarname+' src include build '+os.path.basename(input_file)+' '+os.path.basename(model_file), shell=True)
        with open(tarname, 'r') as f:
            ret['SolverFiles'] = f.read()
        os.chdir(origwd)
        shutil.rmtree(tmproot)
        # return the state
        return ret

    def __setstate__(self, state):
        """ Set all instance variables for the object, and create a unique temporary
            directory to store all the solver files.  URDME_BUILD is set to this dir,
            and is_compiled is always set to false.  This is used by Pickle.
        """
        # 0. restore the instance variables
        for key, val in state['vars'].iteritems():
            self.__dict__[key] = val
        # 1. create temporary directory = URDME_ROOT
        self.temp_urdme_root = tempfile.mkdtemp()
        self.URDME_ROOT = self.temp_urdme_root
        self.URDME_BUILD = self.temp_urdme_root+'/build/'
        origwd = os.getcwd()
        os.chdir(self.temp_urdme_root)
        tarname = self.temp_urdme_root+'/'+self.NAME+'.tar.gz'
        with open(tarname, 'wd') as f:
            f.write(state['SolverFiles'])
        subprocess.call('tar -zxf '+tarname, shell=True)
        os.chdir(origwd)
        # Model File
        self.model_file = self.temp_urdme_root+'/'+state['model_file']
        # Input File
        self.infile_name = self.temp_urdme_root+'/'+state['input_file']



    def __del__(self):
        """ Deconstructor.  Removes the compiled solver."""
        if self.delete_infile:
            try:
                os.remove(self.infile_name)
            except OSError as e:
                print "Could not delete '{0}'".format(self.infile_name)
        if self.solver_base_dir is not None:
            try:
                shutil.rmtree(self.solver_base_dir)
            except OSError as e:
                print "Could not delete '{0}'".format(self.solver_base_dir)
        if self.temp_urdme_root is not None:
            try:
                shutil.rmtree(self.temp_urdme_root)
            except OSError as e:
                print "Could not delete '{0}'".format(self.temp_urdme_root)


    def compile(self):
        """ Compile the model."""

        # Create a unique directory each time call to compile.
        self.solver_base_dir = tempfile.mkdtemp()
        self.solver_dir = self.solver_base_dir + '/.urdme/'
        #print "URDMESolver.compile()  self.solver_dir={0}".format(self.solver_dir)

        if os.path.isdir(self.solver_dir):
            try:
                shutil.rmtree(self.solver_dir)
            except OSError as e:
                pass
        try:
            os.mkdir(self.solver_dir)
        except Exception as e:
            pass

        # Write the propensity file
        self.propfilename = self.model_name + '_pyurdme_generated_model'
        if self.model_file == None:
            self.createPropensityFile(file_name=self.solver_dir + self.propfilename + '.c')
        else:
            subprocess.call(['cp', self.model_file, self.solver_dir + self.propfilename + '.c'])

        # Build the solver
        makefile = 'Makefile.' + self.NAME
        cmd = " ".join([ 'cd', self.solver_base_dir , ';', 'make', '-f', self.URDME_BUILD + makefile, 'URDME_ROOT=' + self.URDME_ROOT, 'URDME_MODEL=' + self.propfilename])
        if self.report_level >= 1:
            print "cmd: {0}\n".format(cmd)
        try:
            handle = subprocess.Popen(cmd, stdout = subprocess.PIPE, stderr=subprocess.PIPE, shell=True)
            return_code = handle.wait()
        except OSError as e:
            print "Error, execution of compilation raised an exception: {0}".format(e)
            print "cmd = {0}".format(cmd)
            raise URDMEError("Compilation of solver failed")

        if return_code != 0:
            print handle.stdout.read()
            print handle.stderr.read()
            raise URDMEError("Compilation of solver failed")

        if self.report_level >= 1:
            print handle.stdout.read()
            print handle.stderr.read()


        self.is_compiled = True


    def run_ensemble(self, number_of_trajectories, seed=None, input_file=None, loaddata=False):
        """ Run multiple simulations of the model.

        number_of_trajectories: How many trajectories should be run.
        seed: the random number seed.
        input_file: the filename of the solver input data file .
        loaddata: boolean, should the result object load the data into memory on creation.

        Returns:
            A list of URDMEResult objects.
        """
        result = []
        for ndx in range(number_of_trajectories):
            if seed is None:
                result.append(self.run(input_file=input_file, loaddata=loaddata))
            else:
                result.append(self.run(seed=seed+ndx, input_file=input_file, loaddata=loaddata))
        return result

    def run(self, seed=None, input_file=None, loaddata=False):
        """ Run one simulation of the model.

        seed: the random number seed.
        input_file: the filename of the solver input data file .
        loaddata: boolean, should the result object load the data into memory on creation.

        Returns:
            URDMEResult object.
        """
        # Check if compiled, call compile() if not.
        if not self.is_compiled:
            self.compile()

        if input_file is None:
            if self.infile_name is None or not os.path.exists(self.infile_name):
                # Get temporary input and output files
                infile = tempfile.NamedTemporaryFile(delete=False)

                # Write the model to an input file in .mat format
                self.model.serialize(filename=infile)
                infile.close()
                self.infile_name = infile.name
                self.delete_infile = True
        else:
            self.infile_name = input_file
            self.delete_infile = False

        outfile = tempfile.NamedTemporaryFile(delete=False)
        outfile.close()

        if not os.path.exists(self.infile_name):
            raise URDMEError("input file not found.")

        # Execute the solver
        urdme_solver_cmd = [self.solver_dir + self.propfilename + '.' + self.NAME, self.infile_name, outfile.name]
        if seed is not None:
            urdme_solver_cmd.append(str(seed))
        if self.report_level >= 1:
            print 'cmd: {0}\n'.format(urdme_solver_cmd)
        try:
            handle = subprocess.Popen(urdme_solver_cmd, stderr=subprocess.PIPE, stdout=subprocess.PIPE)
            return_code = handle.wait()
        except OSError as e:
            print "Error, execution of solver raised an exception: {0}".format(e)
            print "urdme_solver_cmd = {0}".format(urdme_solver_cmd)
            raise URDMEError("Solver execution failed")

        if return_code != 0:
            print handle.stderr.read(), handle.stdout.read()
            print "urdme_solver_cmd = {0}".format(urdme_solver_cmd)
            raise URDMEError("Solver execution failed")

<<<<<<< HEAD
        print handle.stderr.read(),handle.stdout.read()

        # Create the URDMEResult object
        try:
            result = URDMEResult(self.model, outfile.name)
            #subprocess.call(['cp',outfile.name,'.'])
            # Clean up
            os.remove(outfile.name)
            
=======
        #Load the result from the hdf5 output file.
        try:
            result = URDMEResult(self.model, outfile.name, loaddata=loaddata)
>>>>>>> bc4d27aa
            result["Status"] = "Sucess"
            return result
        except Exception as e:
            exc_info = sys.exc_info()
            # Clean up
            if self.delete_infile:
                os.remove(self.infile_name)
            os.remove(outfile.name)
            raise exc_info[1], None, exc_info[2]



    def createPropensityFile(self, file_name=None):
        """ Generate the C propensity file that is used to compile the URDME solvers.
            Only mass action propensities are supported.

        """

        template = open(os.path.abspath(os.path.dirname(__file__)) + '/data/propensity_file_template.c', 'r')
        propfile = open(file_name, "w")
        propfilestr = template.read()

        speciesdef = ""
        i = 0
        for S in self.model.listOfSpecies:
            speciesdef += "#define " + S + " " + "x[" + str(i) + "]" + "\n"
            i += 1

        propfilestr = propfilestr.replace("__DEFINE_SPECIES__", speciesdef)

        propfilestr = propfilestr.replace("__NUMBER_OF_REACTIONS__", str(self.model.getNumReactions()))

        # Make sure all paramters are evaluated to scalars before we write them to the file.
        self.model.resolveParameters()
        parameters = ""
        for p in self.model.listOfParameters:
            parameters += "const double " + p + " = " + str(self.model.listOfParameters[p].value) + ";\n"
        propfilestr = propfilestr.replace("__DEFINE_PARAMETERS__", str(parameters))

        # Reactions
        funheader = "double __NAME__(const int *x, double t, const double vol, const double *data, int sd)"

        funcs = ""
        funcinits = ""
        i = 0
        for R in self.model.listOfReactions:
            func = ""
            rname = self.model.listOfReactions[R].name
            func += funheader.replace("__NAME__", rname) + "\n{\n"
            if self.model.listOfReactions[R].restrict_to == None:
                func += "    return " + self.model.listOfReactions[R].propensity_function
                order = len(self.model.listOfReactions[R].reactants)
                if order == 2:
                    func += "/vol;"
                elif order == 0:
                    func += "*vol;"
                else:
                    func += ";"

            else:
                func += "if("
                if isinstance(self.model.listOfReactions[R].restrict_to, list):
                    for sd in self.model.listOfReactions[R].restrict_to:
                        func += "sd == " + str(sd) + "||"
                    func = func[:-2]
                elif isinstance(self.model.listOfReactions[R].restrict_to, int):
                    func += "sd == " +  str(self.model.listOfReactions[R].restrict_to)
                else:
                    raise URDMEError("When restricting reaction to subdomains, you must specify either a list or an int")
                func += ")\n"
                func += "\treturn " + self.model.listOfReactions[R].propensity_function
                order = len(self.model.listOfReactions[R].reactants)
                if order == 2:
                    func += "/vol;"
                elif order == 0:
                    func += "*vol;"
                else:
                    func += ";"

                func += "\nelse"
                func += "\n\treturn 0.0;"


            func += "\n}"
            funcs += func + "\n\n"
            funcinits += "    ptr[" + str(i) + "] = " + rname + ";\n"
            i += 1

        propfilestr = propfilestr.replace("__DEFINE_REACTIONS__", funcs)
        propfilestr = propfilestr.replace("__DEFINE_PROPFUNS__", funcinits)

        propfile.write(propfilestr)
        propfile.close()



def urdme(model=None, solver='nsm', solver_path="", model_file=None, input_file=None, seed=None, report_level=0):
    """ URDME solver interface.

        TODO: Docs...

        After sucessful execution, urdme returns a dictionary, result, with the following members
        U:         the raw copy number output in a matrix with dimension (Ndofs, num_time_points)
        tspan:     the time span vector containing the time points that corresponds to the columns in U
        status:    Sucess if the solver executed without error
        stdout:    the standard ouput stream from the call to the core solver
        stderr:    the standard error stream from the call to the core solver

        """
    #If solver is a subclass of URDMESolver, use it directly.
    if isinstance(solver, (type, types.ClassType)) and  issubclass(solver, URDMESolver):
        sol = solver(model, solver_path, report_level, model_file=model_file)
    elif type(solver) is str:
        if solver == 'nsm':
            from nsmsolver import NSMSolver
            sol = NSMSolver(model, solver_path, report_level, model_file=model_file)
        elif solver == 'nem':
            from nemsolver import NEMSolver
            sol = NEMSolver(model, solver_path, report_level, model_file=model_file)
        else:
            raise URDMEError("Unknown solver: {0}".format(solver_name))
    else:
        raise URDMEError("solver argument to urdme() must be a string or a URDMESolver class object.")

    sol.compile()
    return sol.run(seed, input_file=input_file)



class MeshImportError(Exception):
    """ Exception to raise when encourntering and error importing a mesh. """
    pass

class URDMEError(Exception):
    pass

class ModelException(Exception):
    pass

class InvalidSystemMatrixException(Exception):
    pass



if __name__ == '__main__':
    """ Command line interface to URDME. Execute URDME given a model file. """
<|MERGE_RESOLUTION|>--- conflicted
+++ resolved
@@ -52,13 +52,6 @@
 
         # This dictionary hold information about the subdomains each species is active on
         self.species_to_subdomains = {}
-<<<<<<< HEAD
-        
-        self.report_level = 0
-    
-=======
-
->>>>>>> bc4d27aa
         self.tspan = None
         self.vol = None
 
@@ -599,7 +592,8 @@
         # Connectivity matrix
         urdme_solver_data['K'] = self.connectivityMatrix()
 
-        urdme_solver_data['report'] = self.report_level
+        urdme_solver_data['report']=0
+
         #rows,cols,vals = self.stiffness_matrices["MinD_m"].data()
         #SM = scipy.sparse.csr_matrix((vals,cols,rows))
         #urdme_solver_data["Kmindm"] = SM.tocsc()
@@ -978,27 +972,16 @@
             outfile.close()
 
 
-<<<<<<< HEAD
-    def read_solution(self, filename):
-        """ Load the result file. """
-        resultfile = h5py.File(filename, 'r')
-=======
+
     def read_solution(self):
         """ Read the datafile into memory and delete it. """
         print "URDMEResult.read_solution: {0}".format(self.filename)
 
         resultfile = h5py.File(self.filename, 'r')
->>>>>>> bc4d27aa
 
         U = resultfile['U']
         U = numpy.array(U)
-        
-        # This little hack makes U have the same structure as in the Matlab interface...
-        #dims = numpy.shape(U)
-        #print dims
-        #U = U.reshape((dims[1], dims[0]))
-        #U = U.transpose()
-
+       
         tspan = resultfile['tspan']
         tspan = numpy.array(tspan).flatten()
         resultfile.close()
@@ -1266,21 +1249,9 @@
             print "urdme_solver_cmd = {0}".format(urdme_solver_cmd)
             raise URDMEError("Solver execution failed")
 
-<<<<<<< HEAD
-        print handle.stderr.read(),handle.stdout.read()
-
-        # Create the URDMEResult object
-        try:
-            result = URDMEResult(self.model, outfile.name)
-            #subprocess.call(['cp',outfile.name,'.'])
-            # Clean up
-            os.remove(outfile.name)
-            
-=======
         #Load the result from the hdf5 output file.
         try:
             result = URDMEResult(self.model, outfile.name, loaddata=loaddata)
->>>>>>> bc4d27aa
             result["Status"] = "Sucess"
             return result
         except Exception as e:
