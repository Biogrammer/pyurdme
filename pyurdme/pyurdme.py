# pylint: disable-msg=C0301
# pylint: disable-msg=C0103

from model import *

import numpy as np
import os
import re
import scipy.io as spio
import scipy.sparse as scisp
import shutil
import subprocess
import sys
import tempfile

import gmsh
import numpy
import scipy.sparse

try:
    import h5py
except:
    raise Exception("pyurdme requires h5py.")

try:
    import dolfin
    dolfin.parameters["linear_algebra_backend"] = "uBLAS"
except Exception:
    print "Warning: Could not import dolphin. Only simple Cartesain examples will work."
    ONLY_CARTESIAN = True



class URDMEModel(Model):
    """
        An URDME Model extends Model with spatial information and methods to create URDME solver input.
        TODO: Documentiation.
    """

    def __init__(self, name=""):
        Model.__init__(self, name)

        # Currently not used
        self.geometry = None

        self.mesh = None

        # subdomins is a list of MeshFunctions with subdomain marker information
        self.subdomains = {}

        # This dictionary hold information about the subdomains each species is active on
        self.species_to_subdomains = {}

        self.tspan = None

    def __initializeSpeciesMap(self):
        i = 0
        self.species_map = {}
        for S in self.listOfSpecies:
            self.species_map[S] = i
            i = i + 1

    def speciesMap(self):
        """ Get the species map, name to index. """
        if not hasattr(self, 'species_map'):
            self.__initializeSpeciesMap()

        return self.species_map

    def addSubDomain(self,subdomain):
        try:
            self.subdomains[subdomain.dim()] = subdomain
        except:
            raise ModelError("Failed to add subdomain function of dimension"+str(subdomain.dim())+". Only one subdomain function per tompological dimension is allowed.")

    def createStoichiometricMatrix(self):
        """ Generate a stoichiometric matrix in sparse CSC format. """

        if not hasattr(self, 'species_map'):
            self.__initializeSpeciesMap()
        if self.getNumReactions() > 0:
            ND = np.zeros((self.getNumSpecies(), self.getNumReactions()))
            for i, r in enumerate(self.listOfReactions):
                R = self.listOfReactions[r]
                reactants = R.reactants
                products  = R.products

                for s in reactants:
                    ND[self.species_map[s], i] -= reactants[s]
                for s in products:
                    ND[self.species_map[s], i] += products[s]

            N = scisp.csc_matrix(ND)
        else:
            N = numpy.zeros((self.getNumSpecies(), self.getNumReactions()))

        return N

    def createDependencyGraph(self):
        """ Construct the sparse dependecy graph. """

        #TODO: Automatically create a dependency graph (cannot be optimal, but good enough.)
        GF = np.ones((self.getNumReactions(), self.getNumReactions() + self.getNumSpecies()))
        try:
            G = scisp.csc_matrix(GF)
        except:
            G = GF

        return G

    def createNewPropensityFile(self, file_name=None):
        """ Generate a C propensity file on the new experimental format. """

        template = open(os.path.abspath(os.path.dirname(__file__)) + '/data/propensity_file_new_template.c', 'r')
        propfile = open(file_name, "w")
        propfilestr = template.read()

        propfilestr = propfilestr.replace("__NUMBER_OF_REACTIONS__", str(self.getNumReactions()))
        propfilestr = propfilestr.replace("__NUMBER_OF_SPECIES__", str(len(self.listOfSpecies)))


        speciesdef = ""
        for i, sname in enumerate(self.listOfSpecies):
            S = self.listOfSpecies[sname]
            speciesdef += "species *" + sname + ";\n\t"
            speciesdef += sname + "= (species *)malloc(sizeof(species));\n\t"
            speciesdef += sname + "->gamma = " + str(S.diffusion_constant) + ";\n\t"
            speciesdef += sname + "->sigma = " + str(S.reaction_radius) + ";\n\t"
            speciesdef += "ptr["+str(i)+"] = " + sname + ";\n\n\t"


        propfilestr = propfilestr.replace("__DEFINE_SPECIES__", speciesdef)


        # Make sure all paramters are evaluated to scalars before we write them to the file.
        self.resolveParameters()

        reacstr = ""

        for j, sname in enumerate(self.listOfSpecies):
            reacstr += "int " + sname + "=" + str(j) + ";\n\t"

        reacstr += "\n\t"

        for i, rname in enumerate(self.listOfReactions):
            R = self.listOfReactions[rname]

            reacstr += "reaction *" + rname + ";\n\t"
            reacstr += rname + "=(reaction *)malloc(sizeof(reaction));\n\t"
            reacstr += rname + "->order=" + str(len(R.reactants)) + ";\n\t"
            reacstr += rname + "->nr_reactants=" + str(len(R.reactants)) + ";\n\t"
            reacstr += rname + "->nr_products=" + str(len(R.products)) + ";\n\t"

            #print reacstr

            reacstr += rname+"->reactants=(int *)malloc(" + rname + "->nr_reactants*sizeof(int));\n\t"
            for j, reactant in enumerate(R.reactants):
                reacstr += rname + "->reactants[" + str(j) + "]=" + str(reactant)+";\n\t"

            reacstr += "\n\t" + rname + "->products=(int *)malloc(" + rname + "->nr_products*sizeof(int));\n\t"
            for j, product in enumerate(R.products):
                reacstr += rname + "->products[" + str(j) + "]=" + str(product) + ";\n\t"

            reacstr += "\n\t" + rname + "->nr=(int *)calloc(" + str(len(self.listOfSpecies)) + ",sizeof(int));\n\t"

            for j, reactant in enumerate(R.reactants):
                reacstr += rname + "->nr[" + reactant + "]=-" + str(R.reactants[reactant]) + ";\n\t"

            for j, product in enumerate(R.products):
                reacstr += rname + "->nr[" + product + "]=" + str(R.products[product]) + ";\n\t"

            reacstr += rname + "->k=" + str(R.marate.value) + ";\n\t"

            reacstr += "\n\tptr[" + str(i) + "] = " + rname + ";\n\n\t"


        propfilestr = propfilestr.replace("__DEFINE_REACTIONS__", reacstr)

        propfile.write(propfilestr)
        propfile.close()


    def createPropensityFile(self, file_name=None):
        """ Generate the C propensity file that is used to compile the URDME solvers.
            Only mass action propensities are supported. """

        template = open(os.path.abspath(os.path.dirname(__file__)) + '/data/propensity_file_template.c', 'r')
        propfile = open(file_name, "w")
        propfilestr = template.read()

        speciesdef = ""
        i = 0
        for S in self.listOfSpecies:
            speciesdef += "#define " + S + " " + "x[" + str(i) + "]" + "\n"
            i += 1

        propfilestr = propfilestr.replace("__DEFINE_SPECIES__", speciesdef)

        propfilestr = propfilestr.replace("__NUMBER_OF_REACTIONS__", str(self.getNumReactions()))

        # Make sure all paramters are evaluated to scalars before we write them to the file.
        self.resolveParameters()
        parameters = ""
        for p in self.listOfParameters:
            parameters += "const double " + p + " = " + str(self.listOfParameters[p].value) + ";\n"
        propfilestr = propfilestr.replace("__DEFINE_PARAMETERS__", str(parameters))

        # Reactions
        funheader = "double __NAME__(const int *x, double t, const double vol, const double *data, int sd)"

        funcs = ""
        funcinits = ""
        i = 0
        for R in self.listOfReactions:
            func = ""
            rname = self.listOfReactions[R].name
            func += funheader.replace("__NAME__", rname) + "\n{\n"
            if self.listOfReactions[R].restrict_to == None:
                func += "    return " + self.listOfReactions[R].propensity_function
                order = len(self.listOfReactions[R].reactants)
                if order == 2:
                    func += "/vol;"
                elif order == 0:
                    func += "*vol;"
                else:
                    func += ";"

            else:
                func += "if("
                if isinstance(self.listOfReactions[R].restrict_to, list):
                    for sd in self.listOfReactions[R].restrict_to:
                        func += "sd == " + str(sd) + "||"
                    func = func[:-2]
                elif isinstance(self.listOfReactions[R].restrict_to, int):
                    func += "sd == " +  str(self.listOfReactions[R].restrict_to)
                else:
                    raise URDMEError("When restricting reaction to subdomains, you must specify either a list or an int")
                func += ")\n"
                func += "\treturn " + self.listOfReactions[R].propensity_function
                order = len(self.listOfReactions[R].reactants)
                if order == 2:
                    func += "/vol;"
                elif order == 0:
                    func += "*vol;"
                else:
                    func += ";"

                func += "\nelse"
                func += "\n\treturn 0.0;"


            func += "\n}"
            funcs += func + "\n\n"
            funcinits += "    ptr[" + str(i) + "] = " + rname + ";\n"
            i += 1

        propfilestr = propfilestr.replace("__DEFINE_REACTIONS__", funcs)
        propfilestr = propfilestr.replace("__DEFINE_PROPFUNS__", funcinits)

        propfile.write(propfilestr)
        propfile.close()

    def timespan(self, tspan):
        """ Set the time span of simulation. """
        self.tspan = tspan

    def _initialize_species_to_subdomains(self):
        """ Initialize the species mapping to subdomains. The default
            is that a species is active in all the defined subdomains.
        """
        # The unique elements of the subdomain MeshFunctions
        sds = []
        for subdomain_dim,subdomain in self.subdomains.items():
            sds = sds + list(np.unique(subdomain.array()).flatten())
        sds = np.unique(sds)
        sds = list(sds)

        # This explicit typecast is necessary for UFL not to choke on the subdomain ids.
        for i, sd in enumerate(sds):
            sds[i] = int(sd)
        
        
        # This conversion is necessary for UFL not to choke on the subdomain ids.
        for i,sd in enumerate(sds):
            sds[i]=int(sd)
        try:
            sds.remove(0)
        except:
            pass
        
        # If a species is not present as key in the species_to_subdomain mapping,
        # we label it as active in all subdomains
        for spec_name in self.listOfSpecies:
            species = self.listOfSpecies[spec_name]
            if species not in self.species_to_subdomains.keys():
                self.species_to_subdomains[species] = sds



    def restrict(self, species, subdomains):
        self.species_to_subdomains[species] = subdomains


    def subdomainVector(self,subdomains={}):
        """ Create the 'sd' vector. 'subdomains' is a dolfin FacetFunction,
            and if no subdomain input is specified, they voxels default to
            subdomain 1. """
        
        if not hasattr(self,'xmesh'):
            self.meshextend()
    
        self.mesh.init()
       
        # TODO: Support arbitrary sd-numbers and more than one subdomain
        sd = numpy.zeros((1,self.mesh.getNumVoxels()))

        if subdomains == {}:
            self.sd = sd.flatten()
        else:
            for subdomain_dim, subdomain in subdomains.items():
                # Map all facet labels to vertex labels
                tovertex = self.mesh.topology()(subdomain.dim(),0)
                for i in range(subdomain.size()):
                    for vtx in tovertex(i):
                        if subdomain[i]!=0: # TODO: Temporary hack to fix issue with Gmesh facet_region files.
                            sd[0,vtx] = subdomain[i]
            
        self.sd = sd.flatten()
        return self.sd


    def initializeInitialValue(self):
        """ Create all-zeros inital condition matrix. """
        ns = self.getNumSpecies()
        nv = self.mesh.getNumVoxels()
        self.u0 = np.zeros((ns, nv))

    def meshextend(self):
        """ Extend the primary mesh with information about the degrees of freedom.

            TODO: Docs...

            """

        xmesh = Xmesh()

        # Construct a species map (dict mapping model species name to an integer index)
        species_map = self.speciesMap()

        # Initialize the function spaces and dof maps.
        for spec in self.listOfSpecies:

            species = self.listOfSpecies[spec]
            spec_name = species.name
            spec_index = species_map[spec_name]

            xmesh.function_space[spec_name] = dolfin.FunctionSpace(self.mesh, "Lagrange", 1)
            # vertex_to_dof_map provides a map between the vertex index and the dof.
            xmesh.vertex_to_dof_map[spec_name] = xmesh.function_space[spec_name].dofmap().dof_to_vertex_map(self.mesh)
            xmesh.vertex_to_dof_map[spec_name] = len(self.listOfSpecies) * xmesh.vertex_to_dof_map[spec_name] + spec_index
            xmesh.dof_to_vertex_map[spec_name] = xmesh.function_space[spec_name].dofmap().vertex_to_dof_map(self.mesh)

        xmesh.vertex = self.mesh.coordinates()
        self.xmesh = xmesh


    # Some utility routines to set initial conditions
    def scatter(self,spec_init,subdomains=None):
        """ Scatter an initial number of molecules over the voxels in a subdomain. """
               
        if not hasattr(self,"u0"):
            self.initializeInitialValue()

        if not hasattr(self, 'xmesh'):
            self.meshextend()

        self._initialize_species_to_subdomains()

        if not hasattr(self, 'sd'):
            self.subdomainVector(self.subdomains)

        for species in spec_init:

            if subdomains is None:
                subdomains = self.species_to_subdomains[species]

            spec_name = species.name
            num_spec = spec_init[species]
            species_map = self.speciesMap()
            specindx = species_map[spec_name]

            sd = self.sd
            table = []
            for i, ind in enumerate(sd):
                if ind in subdomains:
                    table.append(i)

            ltab = len(table)
            if ltab == 0:
                raise ModelException("scatter: No voxel was found in the subdomains on which the species is active, sd="+str(subdomains)+", please check subdomain marking.")
            
            for mol in range(num_spec):
                vtx = np.random.randint(0, ltab)
                ind = table[vtx]
                self.u0[specindx,ind]+=1
                

    def placeNear(self, spec_init, point=None):
        """ Place all molecules of kind species in the voxel nearest a given point. """

        if not hasattr(self, "u0"):
            self.initializeInitialValue()

        if not hasattr(self, 'xmesh'):
            self.meshextend()

        coords = self.mesh.getVoxels()
        shape = coords.shape


        for spec in spec_init:

            spec_name = spec.name
            num_spec = spec_init[spec]

            # Find the voxel with center (vertex) nearest to the point

            reppoint = numpy.tile(point, (shape[0], 1))
            dist = numpy.sqrt(numpy.sum((coords-reppoint)**2, axis=1))
            ix = numpy.argmin(dist)

            species_map = self.speciesMap()
            specindx = species_map[spec_name]
            # dofind = self.xmesh.vertex_to_dof_map[spec_name][ix]
            #ix = (dofind - specindx) / len(species_map)
            self.u0[specindx, ix] = num_spec



    def createSystemMatrix(self):
        """
            Create the system (diffusion) matrix for input to the URDME solvers. The matrix
            is built by concatenating the individually assembled matrices for each of the species,
            and multiplying with the lumped mass matrix (which define the volume of the voxels).
            
            The dofs in the Dolfin-assembled matrices are reordered so that each column in the
            result matrix corresponds to the vertex numbering in the mesh.
            
            Negative off-diagonal elements in the matrix are set to zero, and the diagonal is renormalized
            in order to assure that the returned matrix is a Markov transition matrix.
            
            Returns a dictionary containing the volumes of the subvolumes, the system diffusion matrix
            and the fraction of the mass of the negative off-diagonal elements that has been filtered out.
            
            """
        
        # Check if the individual stiffness and mass matrices (per species) have been assembled, otherwise assemble them.
        try:
            stiffness_matrices = self.stiffness_matrices
            mass_matrices = self.mass_matrices
        except:
            matrices = self.assemble()
            self.stiffness_matrices = matrices['K']
            self.mass_matrices = matrices['M']
            stiffness_matrices = self.stiffness_matrices
            mass_matrices = self.mass_matrices
        
        # Make a dok matrix of dimension (Ndofs,Ndofs) for easier manipulatio
        
        i=1;
        Mspecies = len(self.listOfSpecies)
        Nvoxels = self.mesh.getNumVoxels()
        Ndofs = Nvoxels*Mspecies
        S = scipy.sparse.dok_matrix((Ndofs,Ndofs))
        species_map = self.speciesMap()
        
        # Create the volume vector by lumping the mass matrices
        vol = numpy.zeros((Ndofs,1))
        
        xmesh = self.xmesh
        spec_map = self.speciesMap()
        
        for species,M in mass_matrices.iteritems():
            
            dof2vtx = xmesh.dof_to_vertex_map[species]
            spec = species_map[species]
            rows,cols,vals = M.data()
            SM = scipy.sparse.csr_matrix((vals,cols,rows))
            vols = SM.sum(axis=1)
            
            for j in range(len(vols)):
                vx = dof2vtx[j]
                global_dof = Mspecies*vx+spec
                vol[global_dof,0]=vols[j]

        # This is necessary in order for the array to have the right dimension (Ndofs,1)
        vol = vol.flatten()
        
        # Assemble one big matrix from the indiviudal stiffness matrices. Multiply by the inverse of
        # the lumped mass matrix, filter out any entries with the wrong sign and renormalize the columns.
        spec = 0
        positive_mass = 0.0
        total_mass = 0.0
        
        for species,K in stiffness_matrices.iteritems():
            
            rows,cols,vals = K.data()
            Kcrs = scipy.sparse.csr_matrix((vals,cols,rows))
            Kdok = Kcrs.todok()
    
            spec = species_map[species]
            dof2vtx = xmesh.dof_to_vertex_map[species]
            
            for entries in Kdok.items():
                
                ind = entries[0]
    
                dof = ind[0]
                to_dof = ind[1]
                vox = dof
                to_vox = to_dof
                #vox = dof2vtx[dof]
                #to_vox = dof2vtx[to_dof]
                
                val = entries[1]
                
                # if it is not a diagnal entry
                if vox != to_vox:
                    if val > 0.0:
                        positive_mass += val
                        val = 0.0
                    else:
                        total_mass += val
                
                # The volume can be zero, if the species is not active at the vertex (such as a 2D species at a 3D node)
                global_vox  = vox * Mspecies + spec
                global_to_vox  = to_vox * Mspecies + spec
                
                if vol[global_to_vox]==0.0:
                    vi = 1.0
                else:
                    vi = vol[global_to_vox]
                
                S[Mspecies*vox+spec,Mspecies*to_vox+spec]=-val/vi
            
            #spec = spec+1
        
        # Convert to compressed column for compatibility with the URDME solvers.
        D = S.tocsc()
        
        # Renormalize the columns (may not sum to zero since elements may have been filtered out
        sumcol = numpy.zeros((Ndofs,1))
        for i in range(Ndofs):
            col = D.getcol(i)
            for val in col.data:
                if val > 0.0:
                    sumcol[i] += val
        
        D.setdiag(-sumcol.flatten())
        
        #print "Fraction of positive off-diagonal entries: " + str(numpy.abs(positive_mass/total_mass))
        return {'vol':vol,'D':D,'relative_positive_mass':positive_mass/total_mass}


    def validate(self, urdme_solver_data):
        """ Validate the model data structures.

            validate should be called prior to writing the model to the solver input file,
            since the solvers themselves do very limited error checking of the input.

        """

        for spec_name,species in self.listOfSpecies.items():
            if 0 in self.species_to_subdomains[species]:
                raise ModelException("Subdomain number 0 is reserved. Please check your model.")

        # Check that all the columns of the system matrix sums to zero (or close to zero). If not, it does
        # not define a Markov process and the solvers might segfault or produce erraneous results.
        maxcolsum = numpy.max(numpy.abs(urdme_solver_data['D'].sum(axis=0)))
        if maxcolsum > 1e-10:
            raise InvalidSystemMatrixException("Invalid diffusion matrix. The sum of the columns does not sum to zero. " + str(maxcolsum))


    def solverData(self):
        """ Return the datastructures needed by the URDME solvers.

           solverData creates and populates a dictionary, urdme_solver_data,
           containing the mandatory input data structures of the core NSM solver in URDME
           that is derived from the model. The data strucyures are

           N    - the stochiometry matrix
           G    - the dependency graph
           vol  - the volume vector
           sd   - the subdomain vector
           data - the data vector
           u0   - the intial condition

           This data is also returned, unlike in the Matlab URDME interface

           p - the vertex coordinates
           K - a (Nvoxel x Nvoxel) connectivity matrix

        """


        urdme_solver_data = {}

        # Stoichimetric matrix
        N = self.createStoichiometricMatrix()
        urdme_solver_data['N'] = N
        # Dependency Graph
        G = self.createDependencyGraph()
        urdme_solver_data['G']  = G

        # Volume vector
        result =  self.createSystemMatrix()
        vol = result['vol']
        urdme_solver_data['dofvolumes'] = vol
        
        #TODO: Make use of all dofs values, requires modification of CORE URDME...
        vol = vol[1::len(self.listOfSpecies)]

        urdme_solver_data['vol'] = vol
        D = result['D']
        urdme_solver_data['D'] = D

        # Subdomain vector
        urdme_solver_data['sd'] = self.subdomainVector(self.subdomains)

        # Data vector. If not present in model, it defaults to a vector with all elements zero.
        data = np.zeros((1, self.mesh.getNumVoxels()))
        urdme_solver_data['data'] = data

        if not hasattr(self,'u0'):
            self.initializeInitialValue()

        urdme_solver_data['u0'] = self.u0

        tspan = np.asarray(self.tspan, dtype=np.float)
        urdme_solver_data['tspan'] = tspan

        # Vertex coordinates
        urdme_solver_data['p'] = self.mesh.getVoxels()

        # Connectivity matrix
        urdme_solver_data['K'] = self.connectivityMatrix()

<<<<<<< HEAD
        rows,cols,vals = self.stiffness_matrices["B"].data()
        SM = scipy.sparse.csr_matrix((vals,cols,rows))
        urdme_solver_data["KB"] = SM.tocsc()


#dof2vtx = self.xmesh.dof_to_vertex_map["MinD_m"]
#        dfv= numpy.zeros((self.mesh.getNumVoxels(),1),dtype="int")
#        for j in range(self.mesh.getNumVoxels()):
#            dfv[j] = int(dof2vtx[j]+1)
#
#        urdme_solver_data["dof2vtx"] = dfv
#
#        urdme_solver_data["Kt"] = self.stiffness_matrices["MinD_m"].data()
#
=======
        #rows,cols,vals = self.stiffness_matrices["MinD_m"].data()
        #SM = scipy.sparse.csr_matrix((vals,cols,rows))
        #urdme_solver_data["Kmindm"] = SM.tocsc()

>>>>>>> 392d109a
        return urdme_solver_data


    def serialize(self, filename=None):
        """ Write the datastructures needed by the the core URDME solvers to a .mat input file. """

        urdme_solver_data = self.solverData()
        self.validate(urdme_solver_data)
        spio.savemat(filename, urdme_solver_data, oned_as='column')


    def connectivityMatrix(self):
        """ Assemble a connectivity matrix in CCS format. """
        
        fs = dolfin.FunctionSpace(self.mesh, "Lagrange", 1)
        trial_function = dolfin.TrialFunction(fs)
        test_function = dolfin.TestFunction(fs)
        a_K = -1*dolfin.inner(dolfin.nabla_grad(trial_function), dolfin.nabla_grad(test_function)) * dolfin.dx
        C = dolfin.assemble(a_K)
        rows, cols, vals = C.data()
        C = scipy.sparse.csr_matrix((vals, cols, rows))
        C = C.tocsc()
        return C

    def assemble(self):
        """  Assemble the mass and stiffness matrices using Dolfin.
            
            Returns: A dictionary containing two dictionaries, one for the stiffness matrices
            and one for the mass matrices. Those dictionaries has the species names as keys and
            the matrices are in CSR format.
            """
        
        if not hasattr(self, 'xmesh'):
            self.meshextend()
        
        self._initialize_species_to_subdomains()
        
        function_space = self.xmesh.function_space
        trial_functions = OrderedDict()
        test_functions = OrderedDict()
        stiffness_matrices = OrderedDict()
        mass_matrices = OrderedDict()
        
        maxdim = 1
        for spec in self.listOfSpecies:
            dim = self.listOfSpecies[spec].dim()
            if dim > maxdim:
                maxdim = dim
        
        for spec in self.listOfSpecies:
            trial_functions[spec] = dolfin.TrialFunction(function_space[spec])
            test_functions[spec] = dolfin.TestFunction(function_space[spec])
        
        
        weak_form_K = {}
        weak_form_M = {}
        
        # Set up the weak forms
        #    for i,subdomain in enumerate(model.subdomains):
        
        # if species.dim() == maxdim:
        # sumbdomain dimension roughly corresponds to rdme_sdlevel
        #if subdomain.dim()==maxdim:
        #        ddx = dolfin.Measure('dx')[subdomain]
        #elif subdomain.dim() == maxdim-1:
        #           ddx = dolfin.Measure('dx')[subdomain]
        #       else:
        #            raise ModelException("Three subdomain levels is not supported.")
        
        for spec_name, species in self.listOfSpecies.items():
            spec_dim = species.dim()
            #if species.dim() ==  subdomain.dim():
            
            # Find out what subdomains this species is active on
            subdomain_list = self.species_to_subdomains[species]
            
            # Set up the weak forms. We integrate only over those subdomains where the species is active
            for i,subdomain in enumerate(self.subdomains):
                #if spec_dim == maxdim:
                ddx = dolfin.Measure('dx')[subdomain]
                # else:
                #    ddx = dolfin.Measure('ds')[subdomain]
                
                for j,sd in enumerate(subdomain_list):
                    if j==0:
                        weak_form_K[spec_name] = dolfin.inner(dolfin.nabla_grad(trial_functions[spec_name]), dolfin.nabla_grad(test_functions[spec_name]))*ddx(sd)
                        weak_form_M[spec_name] = trial_functions[spec_name]*test_functions[spec_name]*ddx(sd)
                    else:
                        weak_form_K[spec_name] = weak_form_K[spec_name]+dolfin.inner(dolfin.nabla_grad(trial_functions[spec_name]), dolfin.nabla_grad(test_functions[spec_name]))*ddx(sd)
                        weak_form_M[spec_name] = weak_form_M[spec_name]+trial_functions[spec_name]*test_functions[spec_name]*ddx(sd)
        
        # Assemble the matrices
        for spec_name,species in self.listOfSpecies.items():
            stiffness_matrices[spec_name] = dolfin.assemble(weak_form_K[spec_name])
            # We cannot include the diffusion constant in the assembly, dolfin does not seem to deal well
            # with small diffusion constants (drops small elements)
            stiffness_matrices[spec_name] = species.diffusion_constant * stiffness_matrices[spec_name]
            mass_matrices[spec_name] = dolfin.assemble(weak_form_M[spec_name])
        
        
        return {'K':stiffness_matrices, 'M':mass_matrices}





class Mesh(dolfin.Mesh):
    """ A URDME mesh extends the Dolfin mesh class. """

    def __init__(self, mesh=None):
        dolfin.Mesh.__init__(self, mesh)

    def getNumVoxels(self):
        return self.num_vertices()

    def getVoxels(self):
        return self.coordinates()

    """  Wrappers around dolfins built-in simple geometries/meshes.

        These following methods will all give regular meshes that will produce discretizations that are
        equivalent to Cartesian grids.

    """

    @classmethod
    def unitIntervalMesh(cls, nx):
        mesh = dolfin.IntervalMesh(nx, 0, 1)
        return Mesh(mesh)

    @classmethod
    def IntervalMesh(cls, nx, a, b):
        mesh = dolfin.IntervalMesh(nx, a, b)
        return Mesh(mesh)

    @classmethod
    def unitSquareMesh(cls, nx, ny):
        """ Unit Square of with nx,ny points in the respective axes. """
        mesh = dolfin.UnitSquareMesh(nx, ny)
        return Mesh(mesh)

    @classmethod
    def SquareMesh(cls, L, nx, ny):
        """ Regular mesh of a square with side length L. """
        mesh = dolfin.RectangleMesh(0, 0, L, L, nx, ny)
        return Mesh(mesh)

    @classmethod
    def unitCubeMesh(cls, nx, ny, nz):
        """ Unit Square of with nx,ny points in the respective axes. """
        mesh = dolfin.UnitCubeMesh(nx, ny, nz)
        return Mesh(mesh)

    #@classmethod
    #def unitCircle(cls, nx,ny):
    #    """ Unit Square of with nx,ny points in the respective axes. """
    #    mesh = dolfin.UnitCircleMesh(nx,ny)
    #    return Mesh(mesh)

    #@classmethod
    #def unitSphere(cls, nx,ny):
    #    """ Unit Square of with nx,ny points in the respective axes. """
    #    mesh = dolfin.UnitSquareMesh(nx,ny)
    #    return Mesh(mesh)



    @classmethod
    def read_gmsh_mesh(cls, meshfile):
        """ Read a Gmsh mesh from file. """
        mr = GmshMeshReceiverBase()
        try:
            mesh = read_gmsh(mr, filename=meshfile)
        except:
            raise MeshImportError("Failed to import mesh: " + filename)

        return mesh

    @classmethod
    def read_dolfin_mesh(cls, filename=None):
        """ Import a mesh in Dolfins native .xml format """

        try:
            dolfin_mesh = dolfin.Mesh(filename)
            mesh = Mesh(mesh=dolfin_mesh)
            return mesh
        except Exception as e:
            raise MeshImportError("Failed to import mesh: " + filename+"\n" + str(e))


class Xmesh():
    """ Extended mesh object.

<<<<<<< HEAD
         Returns: A dictionary containing two dictionaries, one for the stiffness matrices
                  and one for the mass matrices. The dictionaries contains assembled matrices for 
                  each species (indexed by the species name). 
                  
    """

    if not hasattr(model, 'xmesh'):
        model.meshextend()

    model._initialize_species_to_subdomains()

    function_space = model.xmesh.function_space
    trial_functions = OrderedDict()
    test_functions = OrderedDict()
    stiffness_matrices = OrderedDict()
    mass_matrices = OrderedDict()

    # Determine the maximum dimension of species, so we can use this
    # to decide what measure to use on a given subdomain (dx,ds)
    maxdim = 1
    for spec in model.listOfSpecies:
        dim = model.listOfSpecies[spec].dim()
        if dim > maxdim:
            maxdim = dim

    # Create Test and Trial functions for each species defined on the function spaces.
    for spec in model.listOfSpecies:
        trial_functions[spec] = dolfin.TrialFunction(function_space[spec])
        test_functions[spec] = dolfin.TestFunction(function_space[spec])

    # Dictionaries to hold the forms that will be assembled into the stiffness and mass matrices.
    weak_form_K = {}
    weak_form_M = {}

    for spec_name, species in model.listOfSpecies.items():
        spec_dim = species.dim()
        
        # Find out what subdomains this species is active on.
        subdomain_list = model.species_to_subdomains[species]
        
        # Set up the weak forms. We integrate only over those subdomains where the species is active
        # for i,subdomain in enumerate(model.subdomains):
        try:
            dx = dolfin.Measure("dx")[model.subdomains[spec_dim]]
        except Error,e:
            raise ModelError("Could not define measure on subdomains for species "+spec_name + "." + str(e))
        #if spec_dim == maxdim:
        #    dx = dolfin.Measure("dx")[model.subdomains[0]]
        #else:
        #    dx = dolfin.Measure("dx")[model.subdomains[1]]

        for j,sd in enumerate(subdomain_list):
            if j==0:
                print spec_name,sd
                weak_form_K[spec_name] = dolfin.inner(dolfin.nabla_grad(trial_functions[spec_name]), dolfin.nabla_grad(test_functions[spec_name]))*dx(sd)
                weak_form_M[spec_name] = trial_functions[spec_name] * test_functions[spec_name] * dx(sd)
            else:
                weak_form_K[spec_name] = weak_form_K[spec_name]+dolfin.inner(dolfin.nabla_grad(trial_functions[spec_name]), dolfin.nabla_grad(test_functions[spec_name]))*dx(sd)
                weak_form_M[spec_name] = weak_form_M[spec_name]+trial_functions[spec_name] * test_functions[spec_name] * dx(sd)

    # Assemble the stiffness and mass matrices
    for spec_name,species in model.listOfSpecies.items():
        stiffness_matrices[spec_name] = dolfin.assemble(weak_form_K[spec_name])
        # We cannot include the diffusion constant in the assembly, dolfin does not seem to deal well
        # with small diffusion constants (drops small elements)
        stiffness_matrices[spec_name] = species.diffusion_constant * stiffness_matrices[spec_name]
        mass_matrices[spec_name] = dolfin.assemble(weak_form_M[spec_name])
=======
        Contains function spaces and dof mappings.
    """

    def __init__(self):
        self.coordinates = None
        self.function_space = {}
        self.vertex_to_dof_map = {}
        self.dof_to_vertex_map = {}

class URDMEResult(dict):
    """ Result object for a URDME simulation, extendes the dict object. """
    
    def __init__(self, model, filename=None):
        self.model = model
        self.sol = None
        self.U = None
        self.tspan = None
        if filename is not None:
            self.read_solution(filename)
    
    def __setattr__(self, k, v):
        if k in self.keys():
            self[k] = v
        elif not hasattr(self, k):
            self[k] = v
        else:
            raise AttributeError, "Cannot set '%s', cls attribute already exists" % ( k, )
    
    def __getattr__(self, k):
        if k == 'sol':
            ret = self.get('sol')
            if ret is None:
                return self.initialize_sol()
            return ret
        if k in self.keys():
            return self[k]
        raise AttributeError
    
    def initialize_sol(self):
        """ Initialize the sol variable. """
        # Create Dolfin Functions for all the species
        sol = {}
        
        dims = self.U.shape
        numvox = self.model.mesh.getNumVoxels()
        # The result is loaded in dolfin Functions, one for each species and time point
        for i,spec in enumerate(self.model.listOfSpecies):
            
            species = self.model.listOfSpecies[spec]
            spec_name = species.name
            dof_to_vertex_map = self.model.xmesh.dof_to_vertex_map[spec]
            vertex_to_dof_map = self.model.xmesh.vertex_to_dof_map[spec]
            
            spec_sol = {}
            for j,time in enumerate(self.tspan):
                func = dolfin.Function(dolfin.FunctionSpace(self.model.mesh,"Lagrange",1))
                func_vector = func.vector()
                
                for voxel in range(numvox):
                    dof = voxel*len(self.model.listOfSpecies)+i
                    ix  = vertex_to_dof_map[voxel]
                    dolfvox = (ix-i)/len(self.model.listOfSpecies)
                    func_vector[dolfvox] = float(self.U[dof,j])
                
                spec_sol[time] = func
            
            sol[spec] = spec_sol
        self.sol = sol
        return sol
>>>>>>> 392d109a

    def dumps(self,species,foldername):
        """ Dump the trajectory of species to a collection of vtk files """
        subprocess.call(["mkdir","-p",foldername])
        func = dolfin.Function(dolfin.FunctionSpace(self.model.mesh,"Lagrange",1))
        func_vector = func.vector()
        file=dolfin.File(foldername+"/trajectory.pvd")
        numvox = self.model.mesh.getNumVoxels()

        for i,time in enumerate(self.tspan):
            #outfile = open(foldername+"/"+filename+"."+str(i),"w")
            solvector = (self.sol[species][time]).vector()
            for dof in range(numvox):
                func_vector[dof] = solvector[dof]
            file << func



    def toXYZ(self, filename, file_format="ParaView"):
        """ Dump the solution attached to a model as a xyz file. This format can be
            read by e.g. VMD, Jmol and Paraview. """

        if self.U is None:
            raise URDMEError("No solution found in the model.")

        #outfile = open(filename,"w")
        dims = numpy.shape(self.U)
        Ndofs = dims[0]
        Mspecies = len(self.model.listOfSpecies)
        Ncells = Ndofs / Mspecies

        coordinates = self.model.mesh.getVoxels()
        coordinatestr = coordinates.astype(str)

        if file_format == "VMD":
            outfile = open(filename, "w")
            filestr = ""
            for i, time in enumerate(self.tspan):
                number_of_atoms = numpy.sum(self.U[:, i])
                filestr += (str(number_of_atoms) + "\n" + "timestep " + str(i) + " time " + str(time) + "\n")
                for j, spec in enumerate(self.model.listOfSpecies):
                    for k in range(Ncells):
                        for mol in range(self.U[k * Mspecies + j, i]):
                            linestr = spec + "\t" + '\t'.join(coordinatestr[k, :]) + "\n"
                            filestr += linestr

            outfile.write(filestr)
            outfile.close()

        elif file_format == "ParaView":
            foldername = filename
            os.mkdir(foldername)
            for i, time in enumerate(self.tspan):
                outfile = open(foldername + "/" + filename + "." + str(i), "w")
                number_of_atoms = numpy.sum(self.U[:, i])
                filestr = ""
                filestr += (str(number_of_atoms) + "\n" + "timestep " + str(i) + " time " + str(time) + "\n")
                for j, spec in enumerate(self.model.listOfSpecies):
                    for k in range(Ncells):
                        for mol in range(model.U[k * Mspecies + j, i]):
                            linestr = spec + "\t" + '\t'.join(coordinatestr[k, :]) + "\n"
                            filestr += linestr
                outfile.write(filestr)
                outfile.close()

    def toCSV(self, filename):
        """ Dump the solution attached to a model as a .csv file. """
        #TODO: Make this work for 2D meshes with only two coordinates.

        if self.U is None:
            raise URDMEError("No solution found in the model.")

        dims = numpy.shape(self.U)
        Ndofs = dims[0]
        Mspecies = len(self.model.listOfSpecies)
        Ncells = Ndofs/Mspecies

        coordinates = self.model.mesh.getVoxels()
        coordinatestr = coordinates.astype(str)
        subprocess.call(["mkdir","-p", filename])
        for i, time in enumerate(self.tspan):
            outfile = open(filename + '/' + filename + str(i) + ".csv", "w")
            number_of_atoms = numpy.sum(self.U[:, i])
            filestr = "xcoord,ycoord,zcoord,radius,type\n"
            for j, spec in enumerate(self.model.listOfSpecies):
                for k in range(Ncells):
                    for mol in range(self.U[k * Mspecies + j, i]):
                        obj = self.model.listOfSpecies[spec]
                        reaction_radius = obj.reaction_radius
                        linestr = coordinatestr[k, 0] + "," + coordinatestr[k, 1] + "," + coordinatestr[k, 2] + "," + str(reaction_radius) + "," + str(j) + "\n"
                        filestr += linestr
            outfile.write(filestr)
            outfile.close()


    def read_solution(self, filename):

        resultfile = h5py.File(filename, 'r')

        U = resultfile['U']
        U = numpy.array(U)
        # This little hack makes U have the same structure as in the Matlab interface...
        dims = numpy.shape(U)
        U = U.reshape((dims[1], dims[0]))
        U = U.transpose()

        tspan = resultfile['tspan']
        tspan = numpy.array(tspan).flatten()
        resultfile.close()
        self.U = U
        self.tspan = tspan


def urdme(model=None, solver='nsm', solver_path="", model_file=None, input_file=None, seed=None, report_level=0):
    """ URDME solver interface.

        TODO: Docs...
        
        After sucessful execution, urdme returns a dictionary, result, with the following members
            U:         the raw copy number output in a matrix with dimension (Ndofs, num_time_points)
            tspan:     the time span vector containing the time points that corresponds to the columns in U
            status:    Sucess if the solver executed without error
            stdout:    the standard ouput stream from the call to the core solver
            stderr:    the standard error stream from the call to the core solver

    """


    # Set URDME_ROOT. This will fail if URDME is not installed on the system.
    try:
        URDME_ROOT = subprocess.check_output(['urdme_init', '-r'])
    except Exception as e:
        raise URDMEError("Could not determine the location of URDME.")

    # Trim newline
    URDME_ROOT = URDME_ROOT[:-1]
    if solver_path == "":
        URDME_BUILD = URDME_ROOT + '/build/'
    else:
        URDME_BUILD = solver_path + '/build/'
        os.environ['SOLVER_ROOT'] = solver_path

    # Write the propensity file
    if os.path.isdir('.urdme'):
        shutil.rmtree('.urdme')

    try:
        os.mkdir('.urdme')
    except Exception as e:
        pass

    propfilename = model.name + '_pyurdme_generated_model'
    if model_file == None:
        propfilename = model.name + '_pyurdme_generated_model'
        if solver != "nem":
            model.createPropensityFile(file_name='.urdme/' + propfilename + '.c')
        else:
            model.createNewPropensityFile(file_name='.urdme/' + propfilename + '.c')
    else:
        subprocess.call(['cp', model_file, '.urdme/' + propfilename + '.c'])

    # Build the solver
    makefile = 'Makefile.' + solver
    cmd = ['make', '-f', URDME_BUILD + makefile, 'URDME_ROOT=' + URDME_ROOT, 'URDME_MODEL=' + propfilename]
    if report_level >= 1:
        print "cmd: {0}\n".format(cmd)
    handle = subprocess.Popen(cmd, stdout = subprocess.PIPE, stderr=subprocess.PIPE)
    return_code = handle.wait()

    if return_code != 0:
        print handle.stdout.read()
        print handle.stderr.read()
        raise URDMEError("Compilation of solver failed")

    if report_level >= 1:
        print handle.stdout.read()
        print handle.stderr.read()

    if input_file is None:
        # Get temporary input and output files
        infile = tempfile.NamedTemporaryFile(delete=False)

        # Write the model to an input file in .mat format
        model.serialize(filename=infile)
        infile.close()
        infile_name = infile.name
    else:
        infile_name = input_file


    outfile = tempfile.NamedTemporaryFile(delete=False)
    outfile.close()

    # Execute the solver
    urdme_solver_cmd = ['.urdme/' + propfilename + '.' + solver , infile_name , outfile.name]
    if seed is not None:
        urdme_solver_cmd.append(str(seed))
    if report_level >= 1:
        print 'cmd: {0}\n'.format(urdme_solver_cmd)
    handle = subprocess.Popen(urdme_solver_cmd,stdout=subprocess.PIPE, stderr=subprocess.PIPE)
    return_code = handle.wait()

    if return_code != 0:
        print handle.stderr.read()
        print handle.stdout.read()
        raise URDMEError("Solver execution failed: ")

    #Load the result from the hdf5 output file.
    try:
<<<<<<< HEAD
        result = read_solution(outfile.name)
        U = result['U']
        tspan = result['tspan']
        model.U = U
        spio.savemat("debug_output.mat",{"U":U,"tspan":tspan})

        # Create Dolfin Functions for all the species
        model.sol = {}
   
        dims = U.shape
        numvox = model.mesh.getNumVoxels()
        # The result is loaded in dolfin Functions, one for each species and time point
        for i,spec in enumerate(model.listOfSpecies):
    
            species = model.listOfSpecies[spec]
            spec_name = species.name
            dof_to_vertex_map = model.xmesh.dof_to_vertex_map[spec]
            vertex_to_dof_map = model.xmesh.vertex_to_dof_map[spec]

            spec_sol = {}
            for j,time in enumerate(tspan):
                func = dolfin.Function(dolfin.FunctionSpace(model.mesh,"Lagrange",1))
                func_vector = func.vector()
            
                for voxel in range(numvox):
                    dof = voxel*len(model.listOfSpecies)+i
                    ix  = vertex_to_dof_map[voxel]
                    dolfvox = (ix-i)/len(model.listOfSpecies)
                    func_vector[dolfvox] = float(U[dof,j])
                
                spec_sol[time] = func
            
            model.sol[spec] = spec_sol
=======
        result = URDMEResult(model, outfile.name)
>>>>>>> 392d109a

        # Clean up
        if input_file is None:
            os.remove(infile.name)
        os.remove(outfile.name)

        #return dict({"Status":"Sucess","stdout":handle.stdout.read(),"stderr":handle.stderr.read()},**result)
        #return dict({"Status":"Sucess"}, **result)
        result["Status"] = "Sucess"
        return result

    except Exception as e:
        exc_info = sys.exc_info()
        # Clean up
        if input_file is None:
            os.remove(infile.name)
        os.remove(outfile.name)
        raise exc_info[1], None, exc_info[2]



class MeshImportError(Exception):
    """ Exception to raise when encourntering and error importing a mesh. """
    pass

<<<<<<< HEAD
=======
class URDMEError(Exception):
    pass

>>>>>>> 392d109a
class ModelException(Exception):
    pass

class InvalidSystemMatrixException(Exception):
    pass



if __name__ == '__main__':
    """ Command line interface to URDME. Execute URDME given a model file. """
<|MERGE_RESOLUTION|>--- conflicted
+++ resolved
@@ -46,7 +46,7 @@
         self.mesh = None
 
         # subdomins is a list of MeshFunctions with subdomain marker information
-        self.subdomains = {}
+        self.subdomains = OrderedDict()
 
         # This dictionary hold information about the subdomains each species is active on
         self.species_to_subdomains = {}
@@ -68,10 +68,10 @@
         return self.species_map
 
     def addSubDomain(self,subdomain):
-        try:
+        if not subdomain.dim() in self.subdomains.keys():
             self.subdomains[subdomain.dim()] = subdomain
-        except:
-            raise ModelError("Failed to add subdomain function of dimension"+str(subdomain.dim())+". Only one subdomain function per tompological dimension is allowed.")
+        else:
+            raise ModelException("Failed to add subdomain function of dim "+str(subdomain.dim())+". Only one subdomain function of a given dimension is allowed.")
 
     def createStoichiometricMatrix(self):
         """ Generate a stoichiometric matrix in sparse CSC format. """
@@ -270,7 +270,7 @@
         """
         # The unique elements of the subdomain MeshFunctions
         sds = []
-        for subdomain_dim,subdomain in self.subdomains.items():
+        for dim, subdomain in self.subdomains.items():
             sds = sds + list(np.unique(subdomain.array()).flatten())
         sds = np.unique(sds)
         sds = list(sds)
@@ -306,6 +306,11 @@
             and if no subdomain input is specified, they voxels default to
             subdomain 1. """
         
+        
+        # TODO: We need to make sure that the highest dimension is applied
+        #       first, otherwise the cell level will overwrite all markings
+        #       applied on boundaries.
+        
         if not hasattr(self,'xmesh'):
             self.meshextend()
     
@@ -313,13 +318,13 @@
        
         # TODO: Support arbitrary sd-numbers and more than one subdomain
         sd = numpy.zeros((1,self.mesh.getNumVoxels()))
-
         if subdomains == {}:
             self.sd = sd.flatten()
+            print subdomains
         else:
-            for subdomain_dim, subdomain in subdomains.items():
+            for dim,subdomain in subdomains.items():
                 # Map all facet labels to vertex labels
-                tovertex = self.mesh.topology()(subdomain.dim(),0)
+                tovertex = self.mesh.topology()(dim,0)
                 for i in range(subdomain.size()):
                     for vtx in tovertex(i):
                         if subdomain[i]!=0: # TODO: Temporary hack to fix issue with Gmesh facet_region files.
@@ -397,7 +402,7 @@
 
             ltab = len(table)
             if ltab == 0:
-                raise ModelException("scatter: No voxel was found in the subdomains on which the species is active, sd="+str(subdomains)+", please check subdomain marking.")
+                raise ModelException("scatter: No voxel in the given subdomains "+str(subdomains)+", check subdomain marking.")
             
             for mol in range(num_spec):
                 vtx = np.random.randint(0, ltab)
@@ -431,8 +436,8 @@
 
             species_map = self.speciesMap()
             specindx = species_map[spec_name]
-            # dofind = self.xmesh.vertex_to_dof_map[spec_name][ix]
-            #ix = (dofind - specindx) / len(species_map)
+            dofind = self.xmesh.vertex_to_dof_map[spec_name][ix]
+            ix = (dofind - specindx) / len(species_map)
             self.u0[specindx, ix] = num_spec
 
 
@@ -472,26 +477,26 @@
         Nvoxels = self.mesh.getNumVoxels()
         Ndofs = Nvoxels*Mspecies
         S = scipy.sparse.dok_matrix((Ndofs,Ndofs))
-        species_map = self.speciesMap()
         
         # Create the volume vector by lumping the mass matrices
         vol = numpy.zeros((Ndofs,1))
+        spec = 0
         
         xmesh = self.xmesh
-        spec_map = self.speciesMap()
         
         for species,M in mass_matrices.iteritems():
             
             dof2vtx = xmesh.dof_to_vertex_map[species]
-            spec = species_map[species]
+            
             rows,cols,vals = M.data()
             SM = scipy.sparse.csr_matrix((vals,cols,rows))
             vols = SM.sum(axis=1)
             
+            spec = self.species_map[species]
             for j in range(len(vols)):
                 vx = dof2vtx[j]
-                global_dof = Mspecies*vx+spec
-                vol[global_dof,0]=vols[j]
+                dof = Mspecies*vx+spec
+                vol[dof,0]=vols[j]
 
         # This is necessary in order for the array to have the right dimension (Ndofs,1)
         vol = vol.flatten()
@@ -502,30 +507,38 @@
         positive_mass = 0.0
         total_mass = 0.0
         
+        
+        sd = self.sd
+        
         for species,K in stiffness_matrices.iteritems():
             
             rows,cols,vals = K.data()
             Kcrs = scipy.sparse.csr_matrix((vals,cols,rows))
+            #Kcsc = Kscr.tocsc()
             Kdok = Kcrs.todok()
-    
-            spec = species_map[species]
+            
             dof2vtx = xmesh.dof_to_vertex_map[species]
+            
             
             for entries in Kdok.items():
                 
                 ind = entries[0]
-    
-                dof = ind[0]
-                to_dof = ind[1]
-                vox = dof
-                to_vox = to_dof
-                #vox = dof2vtx[dof]
-                #to_vox = dof2vtx[to_dof]
+                ir = ind[0]
+                ij = ind[1]
+                # Permutation to make the matrix ordering match that 
+                ir = dof2vtx[ind[0]]
+                ij = dof2vtx[ind[1]]
                 
                 val = entries[1]
                 
-                # if it is not a diagnal entry
-                if vox != to_vox:
+                if ir != ij:
+                    
+                    # Check if this is an edge that the species should diffuse along,
+                    # if not, set the diffusion coefficient along this edge to zero. This is
+                    # equivalent to how boundary species are handled in the current Matlab interface.
+                    if sd[ir] not in self.species_to_subdomains[self.listOfSpecies[species]]:
+                        val = 0.0
+                    
                     if val > 0.0:
                         positive_mass += val
                         val = 0.0
@@ -533,17 +546,14 @@
                         total_mass += val
                 
                 # The volume can be zero, if the species is not active at the vertex (such as a 2D species at a 3D node)
-                global_vox  = vox * Mspecies + spec
-                global_to_vox  = to_vox * Mspecies + spec
+                if vol[Mspecies*ij+spec]==0:
+                    vi = 1
+                else:
+                    vi = vol[Mspecies*ij+spec]
                 
-                if vol[global_to_vox]==0.0:
-                    vi = 1.0
-                else:
-                    vi = vol[global_to_vox]
-                
-                S[Mspecies*vox+spec,Mspecies*to_vox+spec]=-val/vi
-            
-            #spec = spec+1
+                S[Mspecies*ir+spec,Mspecies*ij+spec]=-val/vi
+            
+            spec = spec+1
         
         # Convert to compressed column for compatibility with the URDME solvers.
         D = S.tocsc()
@@ -645,27 +655,10 @@
         # Connectivity matrix
         urdme_solver_data['K'] = self.connectivityMatrix()
 
-<<<<<<< HEAD
-        rows,cols,vals = self.stiffness_matrices["B"].data()
-        SM = scipy.sparse.csr_matrix((vals,cols,rows))
-        urdme_solver_data["KB"] = SM.tocsc()
-
-
-#dof2vtx = self.xmesh.dof_to_vertex_map["MinD_m"]
-#        dfv= numpy.zeros((self.mesh.getNumVoxels(),1),dtype="int")
-#        for j in range(self.mesh.getNumVoxels()):
-#            dfv[j] = int(dof2vtx[j]+1)
-#
-#        urdme_solver_data["dof2vtx"] = dfv
-#
-#        urdme_solver_data["Kt"] = self.stiffness_matrices["MinD_m"].data()
-#
-=======
         #rows,cols,vals = self.stiffness_matrices["MinD_m"].data()
         #SM = scipy.sparse.csr_matrix((vals,cols,rows))
         #urdme_solver_data["Kmindm"] = SM.tocsc()
 
->>>>>>> 392d109a
         return urdme_solver_data
 
 
@@ -709,6 +702,7 @@
         stiffness_matrices = OrderedDict()
         mass_matrices = OrderedDict()
         
+        # The maximum dimension that a species is active on (currently not used)
         maxdim = 1
         for spec in self.listOfSpecies:
             dim = self.listOfSpecies[spec].dim()
@@ -723,40 +717,14 @@
         weak_form_K = {}
         weak_form_M = {}
         
-        # Set up the weak forms
-        #    for i,subdomain in enumerate(model.subdomains):
-        
-        # if species.dim() == maxdim:
-        # sumbdomain dimension roughly corresponds to rdme_sdlevel
-        #if subdomain.dim()==maxdim:
-        #        ddx = dolfin.Measure('dx')[subdomain]
-        #elif subdomain.dim() == maxdim-1:
-        #           ddx = dolfin.Measure('dx')[subdomain]
-        #       else:
-        #            raise ModelException("Three subdomain levels is not supported.")
-        
+        # Set up the forms
         for spec_name, species in self.listOfSpecies.items():
-            spec_dim = species.dim()
-            #if species.dim() ==  subdomain.dim():
             
             # Find out what subdomains this species is active on
             subdomain_list = self.species_to_subdomains[species]
-            
-            # Set up the weak forms. We integrate only over those subdomains where the species is active
-            for i,subdomain in enumerate(self.subdomains):
-                #if spec_dim == maxdim:
-                ddx = dolfin.Measure('dx')[subdomain]
-                # else:
-                #    ddx = dolfin.Measure('ds')[subdomain]
-                
-                for j,sd in enumerate(subdomain_list):
-                    if j==0:
-                        weak_form_K[spec_name] = dolfin.inner(dolfin.nabla_grad(trial_functions[spec_name]), dolfin.nabla_grad(test_functions[spec_name]))*ddx(sd)
-                        weak_form_M[spec_name] = trial_functions[spec_name]*test_functions[spec_name]*ddx(sd)
-                    else:
-                        weak_form_K[spec_name] = weak_form_K[spec_name]+dolfin.inner(dolfin.nabla_grad(trial_functions[spec_name]), dolfin.nabla_grad(test_functions[spec_name]))*ddx(sd)
-                        weak_form_M[spec_name] = weak_form_M[spec_name]+trial_functions[spec_name]*test_functions[spec_name]*ddx(sd)
-        
+            weak_form_K[spec_name] = dolfin.inner(dolfin.nabla_grad(trial_functions[spec_name]), dolfin.nabla_grad(test_functions[spec_name]))*dolfin.dx
+            weak_form_M[spec_name] = trial_functions[spec_name]*test_functions[spec_name]*dolfin.dx
+
         # Assemble the matrices
         for spec_name,species in self.listOfSpecies.items():
             stiffness_matrices[spec_name] = dolfin.assemble(weak_form_K[spec_name])
@@ -859,75 +827,6 @@
 class Xmesh():
     """ Extended mesh object.
 
-<<<<<<< HEAD
-         Returns: A dictionary containing two dictionaries, one for the stiffness matrices
-                  and one for the mass matrices. The dictionaries contains assembled matrices for 
-                  each species (indexed by the species name). 
-                  
-    """
-
-    if not hasattr(model, 'xmesh'):
-        model.meshextend()
-
-    model._initialize_species_to_subdomains()
-
-    function_space = model.xmesh.function_space
-    trial_functions = OrderedDict()
-    test_functions = OrderedDict()
-    stiffness_matrices = OrderedDict()
-    mass_matrices = OrderedDict()
-
-    # Determine the maximum dimension of species, so we can use this
-    # to decide what measure to use on a given subdomain (dx,ds)
-    maxdim = 1
-    for spec in model.listOfSpecies:
-        dim = model.listOfSpecies[spec].dim()
-        if dim > maxdim:
-            maxdim = dim
-
-    # Create Test and Trial functions for each species defined on the function spaces.
-    for spec in model.listOfSpecies:
-        trial_functions[spec] = dolfin.TrialFunction(function_space[spec])
-        test_functions[spec] = dolfin.TestFunction(function_space[spec])
-
-    # Dictionaries to hold the forms that will be assembled into the stiffness and mass matrices.
-    weak_form_K = {}
-    weak_form_M = {}
-
-    for spec_name, species in model.listOfSpecies.items():
-        spec_dim = species.dim()
-        
-        # Find out what subdomains this species is active on.
-        subdomain_list = model.species_to_subdomains[species]
-        
-        # Set up the weak forms. We integrate only over those subdomains where the species is active
-        # for i,subdomain in enumerate(model.subdomains):
-        try:
-            dx = dolfin.Measure("dx")[model.subdomains[spec_dim]]
-        except Error,e:
-            raise ModelError("Could not define measure on subdomains for species "+spec_name + "." + str(e))
-        #if spec_dim == maxdim:
-        #    dx = dolfin.Measure("dx")[model.subdomains[0]]
-        #else:
-        #    dx = dolfin.Measure("dx")[model.subdomains[1]]
-
-        for j,sd in enumerate(subdomain_list):
-            if j==0:
-                print spec_name,sd
-                weak_form_K[spec_name] = dolfin.inner(dolfin.nabla_grad(trial_functions[spec_name]), dolfin.nabla_grad(test_functions[spec_name]))*dx(sd)
-                weak_form_M[spec_name] = trial_functions[spec_name] * test_functions[spec_name] * dx(sd)
-            else:
-                weak_form_K[spec_name] = weak_form_K[spec_name]+dolfin.inner(dolfin.nabla_grad(trial_functions[spec_name]), dolfin.nabla_grad(test_functions[spec_name]))*dx(sd)
-                weak_form_M[spec_name] = weak_form_M[spec_name]+trial_functions[spec_name] * test_functions[spec_name] * dx(sd)
-
-    # Assemble the stiffness and mass matrices
-    for spec_name,species in model.listOfSpecies.items():
-        stiffness_matrices[spec_name] = dolfin.assemble(weak_form_K[spec_name])
-        # We cannot include the diffusion constant in the assembly, dolfin does not seem to deal well
-        # with small diffusion constants (drops small elements)
-        stiffness_matrices[spec_name] = species.diffusion_constant * stiffness_matrices[spec_name]
-        mass_matrices[spec_name] = dolfin.assemble(weak_form_M[spec_name])
-=======
         Contains function spaces and dof mappings.
     """
 
@@ -966,7 +865,7 @@
             return self[k]
         raise AttributeError
     
-    def initialize_sol(self):
+    def _initialize_sol(self):
         """ Initialize the sol variable. """
         # Create Dolfin Functions for all the species
         sol = {}
@@ -990,6 +889,7 @@
                     dof = voxel*len(self.model.listOfSpecies)+i
                     ix  = vertex_to_dof_map[voxel]
                     dolfvox = (ix-i)/len(self.model.listOfSpecies)
+                    # TODO: Divide copy number by volume to scale with voxel size.
                     func_vector[dolfvox] = float(self.U[dof,j])
                 
                 spec_sol[time] = func
@@ -997,18 +897,17 @@
             sol[spec] = spec_sol
         self.sol = sol
         return sol
->>>>>>> 392d109a
-
-    def dumps(self,species,foldername):
+
+    def dumps(self,species,folder_name):
         """ Dump the trajectory of species to a collection of vtk files """
-        subprocess.call(["mkdir","-p",foldername])
+        self._initialize_sol()
+        subprocess.call(["mkdir","-p",folder_name])
         func = dolfin.Function(dolfin.FunctionSpace(self.model.mesh,"Lagrange",1))
         func_vector = func.vector()
-        file=dolfin.File(foldername+"/trajectory.pvd")
+        file=dolfin.File(folder_name+"/trajectory.pvd")
         numvox = self.model.mesh.getNumVoxels()
 
         for i,time in enumerate(self.tspan):
-            #outfile = open(foldername+"/"+filename+"."+str(i),"w")
             solvector = (self.sol[species][time]).vector()
             for dof in range(numvox):
                 func_vector[dof] = solvector[dof]
@@ -1197,53 +1096,14 @@
         urdme_solver_cmd.append(str(seed))
     if report_level >= 1:
         print 'cmd: {0}\n'.format(urdme_solver_cmd)
-    handle = subprocess.Popen(urdme_solver_cmd,stdout=subprocess.PIPE, stderr=subprocess.PIPE)
+    handle = subprocess.Popen(urdme_solver_cmd)
     return_code = handle.wait()
-
     if return_code != 0:
-        print handle.stderr.read()
-        print handle.stdout.read()
-        raise URDMEError("Solver execution failed: ")
+        raise URDMEError("Solver execution failed")
 
     #Load the result from the hdf5 output file.
     try:
-<<<<<<< HEAD
-        result = read_solution(outfile.name)
-        U = result['U']
-        tspan = result['tspan']
-        model.U = U
-        spio.savemat("debug_output.mat",{"U":U,"tspan":tspan})
-
-        # Create Dolfin Functions for all the species
-        model.sol = {}
-   
-        dims = U.shape
-        numvox = model.mesh.getNumVoxels()
-        # The result is loaded in dolfin Functions, one for each species and time point
-        for i,spec in enumerate(model.listOfSpecies):
-    
-            species = model.listOfSpecies[spec]
-            spec_name = species.name
-            dof_to_vertex_map = model.xmesh.dof_to_vertex_map[spec]
-            vertex_to_dof_map = model.xmesh.vertex_to_dof_map[spec]
-
-            spec_sol = {}
-            for j,time in enumerate(tspan):
-                func = dolfin.Function(dolfin.FunctionSpace(model.mesh,"Lagrange",1))
-                func_vector = func.vector()
-            
-                for voxel in range(numvox):
-                    dof = voxel*len(model.listOfSpecies)+i
-                    ix  = vertex_to_dof_map[voxel]
-                    dolfvox = (ix-i)/len(model.listOfSpecies)
-                    func_vector[dolfvox] = float(U[dof,j])
-                
-                spec_sol[time] = func
-            
-            model.sol[spec] = spec_sol
-=======
         result = URDMEResult(model, outfile.name)
->>>>>>> 392d109a
 
         # Clean up
         if input_file is None:
@@ -1269,12 +1129,9 @@
     """ Exception to raise when encourntering and error importing a mesh. """
     pass
 
-<<<<<<< HEAD
-=======
 class URDMEError(Exception):
     pass
 
->>>>>>> 392d109a
 class ModelException(Exception):
     pass
 
