--- conflicted
+++ resolved
@@ -899,7 +899,13 @@
         if hstr is None:
             raise Exception("could note open template mesh.html")
         hstr = hstr.replace('###PYURDME_MESH_JSON###',jstr)
-<<<<<<< HEAD
+        # Create a random id for the display div. This is to avioid multiple plots ending up in the same
+        # div in Ipython notebook
+        import uuid
+        displayareaid=str(uuid.uuid4())
+        hstr = hstr.replace('###DISPLAYAREAID###',displayareaid)
+        html = '<div id="'+displayareaid+'" class="cell"></div>'
+
         if filename != None:
             with open(filename, 'w') as fd:
                 fd.write("""
@@ -909,24 +915,13 @@
 
         <body>
 """)
-                fd.write(hstr)
+                fd.write(html+hstr)
                 fd.write("""
         </body>
 
 </html>""")
         else:
-            IPython.display.display(IPython.display.HTML(hstr))
-=======
->>>>>>> 981e29e0
-
-        # Create a random id for the display div. This is to avioid multiple plots ending up in the same
-        # div in Ipython notebook
-        import uuid
-        displayareaid=str(uuid.uuid4())
-        hstr = hstr.replace('###DISPLAYAREAID###',displayareaid)
-
-        html = '<div id="'+displayareaid+'" class="cell"></div>'
-        IPython.display.display(IPython.display.HTML(html+hstr))
+            IPython.display.display(IPython.display.HTML(html+hstr))
 
 class Xmesh():
     """ Extended mesh object.
