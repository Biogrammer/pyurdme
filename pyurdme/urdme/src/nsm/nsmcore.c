--- conflicted
+++ resolved
@@ -74,7 +74,7 @@
               const size_t Ncells,
               const size_t Mspecies,const size_t Mreactions,
               const size_t dsize,int report_level, hid_t output_file,
-			  const size_t *irK,const size_t *jcK,const double *prK)
+              const size_t *irK,const size_t *jcK,const double *prK)
 
 /* Specification of the inputs:
  
@@ -235,22 +235,13 @@
     /* Calculate the propensity for every reaction and every
      subvolume. Store the sum of the reaction intensities in each
      subvolume in srrate. */
-<<<<<<< HEAD
-  for (i = 0; i < Ncells; i++) {
-    srrate[i] = 0.0;
-    for (j = 0; j < Mreactions; j++) {
-      rrate[i*Mreactions+j] = 
-	      (*rfun[j])(&xx[i*Mspecies],tt,vol[i],&data[i*dsize],sd[i],i,xx,irK,jcK,prK);
-      srrate[i] += rrate[i*Mreactions+j];
-=======
     for (i = 0; i < Ncells; i++) {
         srrate[i] = 0.0;
         for (j = 0; j < Mreactions; j++) {
             rrate[i*Mreactions+j] =
-            (*rfun[j])(&xx[i*Mspecies],tt,vol[i],&data[i*dsize],sd[i]);
+            (*rfun[j])(&xx[i*Mspecies],tt,vol[i],&data[i*dsize],sd[i],i,xx,irK,jcK,prK);
             srrate[i] += rrate[i*Mreactions+j];
         }
->>>>>>> 7670cfdc
     }
     
     /* Total diffusion rate vector (length Mcells). It will hold
@@ -316,35 +307,6 @@
                 if (num_columns_since_flush == num_columns){
 
 
-<<<<<<< HEAD
-        if (re >= Mreactions){
-            printf("Error %i %i %i\n",re,subvol,sd[subvol]);
-            re--;
-        }
-      /* b) Update the state of the subvolume subvol and sdrate[subvol]. */
-      for (i = jcN[re]; i < jcN[re+1]; i++) {
-          xx[subvol*Mspecies+irN[i]] += prN[i];
-          if (xx[subvol*Mspecies+irN[i]] < 0) errcode = 1;
-            sdrate[subvol] += Ddiag[subvol*Mspecies+irN[i]]*prN[i];
-       }
-
-      /* c) Recalculate srrate[subvol] using dependency graph. */
-      for (i = jcG[Mspecies+re], rdelta = 0.0; i < jcG[Mspecies+re+1]; i++) {
-		  old = rrate[subvol*Mreactions+irG[i]];
-		  j = irG[i];
-		  rdelta += 
-		    (rrate[subvol*Mreactions+j] = 
-			  (*rfun[j])(&xx[subvol*Mspecies],tt,vol[subvol],&data[subvol*dsize],sd[subvol],subvol,xx,irK,jcK,prK)
-			)-old;
-      }
-      srrate[subvol] += rdelta;
-
-      total_reactions++; /* counter */
-    }
-    else {
-      /* Diffusion event. */
-      event = 1;
-=======
                     status = flush_solution_to_file(trajectory_dataset,buffer,chunk_indx*num_columns,num_columns_since_flush,Ndofs);
                     if (status){
                         printf("Failed to flush buffer to file.");
@@ -372,7 +334,6 @@
             }
             
         }
->>>>>>> 7670cfdc
         
         /* First check if it is a reaction or a diffusion event. */
         totrate = srrate[subvol]+sdrate[subvol];
@@ -405,8 +366,8 @@
                 j = irG[i];
                 rdelta +=
                 (rrate[subvol*Mreactions+j] =
-                 (*rfun[j])(&xx[subvol*Mspecies],tt,vol[subvol],
-                            &data[subvol*dsize],sd[subvol]))-old;
+                 (*rfun[j])(&xx[subvol*Mspecies],tt,vol[subvol],&data[subvol*dsize],sd[subvol],subvol,xx,irK,jcK,prK)
+                 )-old;
             }
             srrate[subvol] += rdelta;
             
@@ -461,88 +422,17 @@
                     old = rrate[subvol*Mreactions+j];
                     
                     rdelta +=
-                    (rrate[subvol*Mreactions+j] =
-                     (*rfun[j])(&xx[subvol*Mspecies],tt,vol[subvol],
-                                &data[subvol*dsize],sd[subvol]))-old;
+                      (rrate[subvol*Mreactions+j] =
+                        (*rfun[j])(&xx[subvol*Mspecies],tt,vol[subvol],&data[subvol*dsize],sd[subvol],subvol,xx,irK,jcK,prK)
+                      )-old;
                     old = rrate[to_vol*Mreactions+j];
                     
-                    rrdelta += (rrate[to_vol*Mreactions+j] = (*rfun[j])(&xx[to_vol*Mspecies],tt,vol[to_vol], &data[to_vol*dsize],sd[to_vol]))-old;
+                    rrdelta += 
+					  (rrate[to_vol*Mreactions+j] = 
+                        (*rfun[j])(&xx[to_vol*Mspecies],tt,vol[to_vol],&data[to_vol*dsize],sd[to_vol],to_vol,xx,irK,jcK,prK)
+                      )-old;
                 }
                 
-<<<<<<< HEAD
-      for (spec = 0, dof = subvol*Mspecies, cum = Ddiag[dof]*xx[dof]; 
-	   spec < Mspecies && rand > cum;
-           spec++, cum += Ddiag[dof+spec]*xx[dof+spec]);
-
-      /* b) and then the direction of diffusion. */
-      col = dof+spec;
-      rand = drand48()*Ddiag[col];
-
-      /* Search for diffusion direction. */
-      for (i = jcD[col], cum = 0.0; i < jcD[col+1]; i++)
-        if (irD[i] != col && (cum += prD[i]) > rand)
-	  break;
-
-      /* paranoia fix: */
-      if (i >= jcD[col+1]) i--;
-
-      to_node = irD[i];
-      to_vol = to_node/Mspecies;
-
-      /* c) Execute the diffusion event (check for negative elements). */
-      xx[subvol*Mspecies+spec]--;
-      if (xx[subvol*Mspecies+spec] < 0) errcode = 1;
-      xx[to_node]++;
-
-      /* Save reaction and diffusion rates. */
-      old_rrate = srrate[to_vol];
-      old_drate = sdrate[to_vol];
-
-      /* Recalculate the reaction rates using dependency graph G. */
-      for (i = jcG[spec], rdelta = 0.0, rrdelta = 0.0; i < jcG[spec+1]; i++) {
-        old = rrate[subvol*Mreactions+irG[i]];
-        j = irG[i];
-
-		rdelta += 
-	      (rrate[subvol*Mreactions+j] = 
-	        (*rfun[j])(&xx[subvol*Mspecies],tt,vol[subvol],&data[subvol*dsize],sd[subvol],subvol,xx,irK,jcK,prK)
-		  )-old;
-		old = rrate[to_vol*Mreactions+j];
-		rrdelta += 
-		  (rrate[to_vol*Mreactions+j] = 
-			(*rfun[j])(&xx[to_vol*Mspecies],tt,vol[to_vol],&data[to_vol*dsize],sd[to_vol],to_vol,xx,irK,jcK,prK)
-		  )-old;
-      }
-
-      srrate[subvol] += rdelta;
-      srrate[to_vol] += rrdelta;
-
-      /* Adjust diffusion rates. */
-      sdrate[subvol] -= Ddiag[subvol*Mspecies+spec];
-      sdrate[to_vol] += Ddiag[to_vol*Mspecies+spec];
-
-      total_diffusion++; /* counter */
-    }
-
-    /* Compute time to new event for this subvolume. */
-    totrate = srrate[subvol]+sdrate[subvol];  
-    if (totrate > 0.0)
-      rtimes[0] = -log(1.0-drand48())/totrate+tt;
-    else
-      rtimes[0] = INFINITY;
-
-    /* Update the heap. */
-    update(0,rtimes,node,heap,Ncells);
-
-    /* If it was a diffusion event, also update the other affected
-       node. */
-    if (event) {
-      totrate = srrate[to_vol]+sdrate[to_vol];      
-      if (totrate > 0.0) {
-	if (!isinf(rtimes[heap[to_vol]]))
-          rtimes[heap[to_vol]] = 
-	    (old_rrate+old_drate)/totrate*(rtimes[heap[to_vol]]-tt)+tt;
-=======
                 srrate[subvol] += rdelta;
                 srrate[to_vol] += rrdelta;
             }
@@ -559,7 +449,6 @@
         totrate = srrate[subvol]+sdrate[subvol];  
         if (totrate > 0.0)
         rtimes[0] = -log(1.0-drand48())/totrate+tt;
->>>>>>> 7670cfdc
         else
         rtimes[0] = INFINITY;
         
