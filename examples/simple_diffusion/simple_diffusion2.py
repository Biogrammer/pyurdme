--- conflicted
+++ resolved
@@ -32,7 +32,7 @@
     def __init__(self):
         URDMEModel.__init__(self,name="simple_diffusion2")
 
-        D = 0.01
+        D = 0.1
         A = Species(name="A",diffusion_constant=D,dimension=2)
         B = Species(name="B",diffusion_constant=0.1*D,dimension=1)
 
@@ -63,7 +63,7 @@
         
         # Restrict species A to the membrane subdomain
         self.restrict(species=B,subdomains=[2,3])
-        self.timespan(numpy.linspace(0,1,50))
+        self.timespan(numpy.linspace(0,100,50))
         
         # Place the A molecules in the voxel nearest to the center of the square
         self.placeNear({A:10000},point=[0,0])
@@ -77,13 +77,9 @@
     model.serialize("debug_input.mat")
     U = result["U"]
     
-    print numpy.sum(U[::2,:],axis=0)
+    #print numpy.sum(U[::2,:],axis=0)
     
     # Dump timeseries in Paraview format
-<<<<<<< HEAD
-    dumps(model,"B","Bout")
-    dumps(model,"A","Aout")
-=======
-    result.dumps("B","B")
->>>>>>> 392d109a
+    result.dumps(species="B",folder_name="Bout")
+    result.dumps(species="A",folder_name="Aout")
 
