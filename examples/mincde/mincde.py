--- conflicted
+++ resolved
@@ -63,16 +63,11 @@
         
         subdomains = dolfin.MeshFunction("size_t",self.mesh,self.mesh.topology().dim()-1)
         subdomains.set_all(1)
-#physical_region = dolfin.MeshFunction("size_t",self.mesh,self.mesh.topology().dim())
-#        physical_region.set_all(1)
+        #physical_region = dolfin.MeshFunction("size_t",self.mesh,self.mesh.topology().dim())
+        #physical_region.set_all(1)
         
-<<<<<<< HEAD
-        facet_function = dolfin.MeshFunction("size_t",self.mesh,self.mesh.topology().dim()-1)
-        facet_function.set_all(1)
-=======
-        #       facet_function = dolfin.MeshFunction("size_t",self.mesh,self.mesh.topology().dim()-1)
-        #   facet_function.set_all(0)
->>>>>>> ce738365
+        #facet_function = dolfin.MeshFunction("size_t",self.mesh,self.mesh.topology().dim()-1)
+        #facet_function.set_all(0)
         # Mark the boundary points
         membrane = Membrane()
         # interior = Cytosol()
